# Module: Utility
# Author: Moez Ali <moez.ali@queensu.ca>
# License: MIT

import pandas as pd
import numpy as np
from typing import Optional
import functools

<<<<<<< HEAD
version_ = "3.0.0"
nightly_version_ = "3.0.0"
=======
version_ = "2.3.6"
nightly_version_ = "2.3.6"
>>>>>>> 2bbb5e4d

__version__ = version_


def version():
    return version_


def nightly_version():
    return nightly_version_


def check_metric(
    actual: pd.Series,
    prediction: pd.Series,
    metric: str,
    round: int = 4,
    train: Optional[pd.Series] = None,
):

    """
    Function to evaluate classification, regression and timeseries metrics.


    actual : pandas.Series
        Actual values of the target variable.


    prediction : pandas.Series
        Predicted values of the target variable.


    train: pandas.Series
        Train values of the target variable.


    metric : str
        Metric to use.


    round: integer, default = 4
        Number of decimal places the metrics will be rounded to.


    Returns:
        float

    """

    # general dependencies
    import pycaret.containers.metrics.classification
    import pycaret.containers.metrics.regression
    import pycaret.containers.metrics.time_series

    globals_dict = {"y": prediction}
    metric_containers = {
        **pycaret.containers.metrics.classification.get_all_metric_containers(
            globals_dict
        ),
        **pycaret.containers.metrics.regression.get_all_metric_containers(globals_dict),
        **pycaret.containers.metrics.time_series.get_all_metric_containers(
            globals_dict
        ),
    }
    metrics = {
        v.name: functools.partial(v.score_func, **(v.args or {}))
        for k, v in metric_containers.items()
    }

    if isinstance(train, pd.Series):
        input_params = [actual, prediction, train]
    else:
        input_params = [actual, prediction]

    # metric calculation starts here

    if metric in metrics:
        try:
            result = metrics[metric](*input_params)
        except:
            from sklearn.preprocessing import LabelEncoder

            le = LabelEncoder()
            actual = le.fit_transform(actual)
            prediction = le.transform(prediction)
            result = metrics[metric](actual, prediction)
        result = np.around(result, round)
        return float(result)
    else:
        raise ValueError(
            f"Couldn't find metric '{metric}' Possible metrics are: {', '.join(metrics.keys())}."
        )


def enable_colab():
    from IPython.display import display, HTML, clear_output, update_display

    """
    Function to render plotly visuals in colab.
    """

    def configure_plotly_browser_state():

        import IPython

        display(
            IPython.core.display.HTML(
                """
            <script src="/static/components/requirejs/require.js"></script>
            <script>
              requirejs.config({
                paths: {
                  base: '/static/base',
                  plotly: 'https://cdn.plot.ly/plotly-latest.min.js?noext',
                },
              });
            </script>
            """
            )
        )

    import IPython

    IPython.get_ipython().events.register(
        "pre_run_cell", configure_plotly_browser_state
    )
    print("Colab mode enabled.")


def get_system_logs():

    """
    Read and print 'logs.log' file from current active directory
    """

    with open("logs.log", "r") as file:
        lines = file.read().splitlines()

    for line in lines:
        if not line:
            continue

        columns = [col.strip() for col in line.split(":") if col]
        print(columns)<|MERGE_RESOLUTION|>--- conflicted
+++ resolved
@@ -2,18 +2,14 @@
 # Author: Moez Ali <moez.ali@queensu.ca>
 # License: MIT
 
+import functools
+import numpy as np
 import pandas as pd
-import numpy as np
 from typing import Optional
-import functools
 
-<<<<<<< HEAD
+
 version_ = "3.0.0"
 nightly_version_ = "3.0.0"
-=======
-version_ = "2.3.6"
-nightly_version_ = "2.3.6"
->>>>>>> 2bbb5e4d
 
 __version__ = version_
 
