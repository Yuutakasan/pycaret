--- conflicted
+++ resolved
@@ -40,19 +40,12 @@
     IntUniformDistribution,
     UniformDistribution,
 )
-<<<<<<< HEAD
-from pycaret.internal.utils import TSModelTypes
-
-# from pycaret.internal.pycaret_experiment import PyCaretExperiment
-import pycaret.containers.base_container
-=======
 from pycaret.internal.utils import get_logger, np_list_arange, param_grid_to_lists
 from pycaret.utils.datetime import (
     coerce_datetime_to_period_index,
     coerce_period_to_datetime_index,
 )
 from pycaret.utils.time_series import TSModelTypes
->>>>>>> 01ada43f
 
 
 class TimeSeriesContainer(ModelContainer):
@@ -409,14 +402,11 @@
         if not self.active:
             return
 
-<<<<<<< HEAD
-        self.seasonality_present = experiment.seasonality_present
-        sp = experiment.seasonal_period
-        self.sp = sp if sp is not None else 1
-=======
+        # self.seasonality_present = experiment.seasonality_present
+        # sp = experiment.seasonal_period
+        # self.sp = sp if sp is not None else 1
         self.seasonality_present = globals_dict.get("seasonality_present")
         self.sp = globals_dict.get("sp_to_use")
->>>>>>> 01ada43f
 
         if self.sp == 1:
             self.active = False
@@ -530,14 +520,11 @@
         if not self.active:
             return
 
-<<<<<<< HEAD
-        seasonality_present = experiment.seasonality_present
-        sp = experiment.seasonal_period
-        sp = sp if sp is not None else 1
-=======
+        # seasonality_present = experiment.seasonality_present
+        # sp = experiment.seasonal_period
+        # sp = sp if sp is not None else 1
         seasonality_present = globals_dict.get("seasonality_present")
         self.sp = globals_dict.get("sp_to_use")
->>>>>>> 01ada43f
 
         # args = self._set_args
         # tune_args = self._set_tune_args
@@ -698,14 +685,11 @@
         if not self.active:
             return
 
-<<<<<<< HEAD
-        self.seasonality_present = experiment.seasonality_present
-        sp = experiment.seasonal_period
-        self.sp = sp if sp is not None else 1
-=======
+        # self.seasonality_present = experiment.seasonality_present
+        # sp = experiment.seasonal_period
+        # self.sp = sp if sp is not None else 1
         self.seasonality_present = globals_dict.get("seasonality_present")
         self.sp = globals_dict.get("sp_to_use")
->>>>>>> 01ada43f
 
         args = self._set_args
         tune_args = self._set_tune_args
@@ -777,14 +761,11 @@
         if not self.active:
             return
 
-<<<<<<< HEAD
-        self.seasonality_present = experiment.seasonality_present
-        sp = experiment.seasonal_period
-        self.sp = sp if sp is not None else 1
-=======
+        # self.seasonality_present = experiment.seasonality_present
+        # sp = experiment.seasonal_period
+        # self.sp = sp if sp is not None else 1
         self.seasonality_present = globals_dict.get("seasonality_present")
         self.sp = globals_dict.get("sp_to_use")
->>>>>>> 01ada43f
 
         self.strictly_positive = experiment.strictly_positive
 
@@ -965,14 +946,11 @@
         if not self.active:
             return
 
-<<<<<<< HEAD
-        self.seasonality_present = experiment.seasonality_present
-        sp = experiment.seasonal_period
-        self.sp = sp if sp is not None else 1
-=======
+        # self.seasonality_present = experiment.seasonality_present
+        # sp = experiment.seasonal_period
+        # self.sp = sp if sp is not None else 1
         self.seasonality_present = globals_dict.get("seasonality_present")
         self.sp = globals_dict.get("sp_to_use")
->>>>>>> 01ada43f
 
         self.strictly_positive = experiment.strictly_positive
 
@@ -1049,14 +1027,11 @@
         if not self.active:
             return
 
-<<<<<<< HEAD
-        self.seasonality_present = experiment.seasonality_present
-        sp = experiment.seasonal_period
-        self.sp = sp if sp is not None else 1
-=======
+        # self.seasonality_present = experiment.seasonality_present
+        # sp = experiment.seasonal_period
+        # self.sp = sp if sp is not None else 1
         self.seasonality_present = globals_dict.get("seasonality_present")
         self.sp = globals_dict.get("sp_to_use")
->>>>>>> 01ada43f
 
         self.strictly_positive = experiment.strictly_positive
 
@@ -1149,12 +1124,9 @@
         if not self.active:
             return
 
-<<<<<<< HEAD
-        sp = experiment.seasonal_period
-        self.sp = sp if sp is not None else 1
-=======
+        # sp = experiment.seasonal_period
+        # self.sp = sp if sp is not None else 1
         self.sp = globals_dict.get("sp_to_use")
->>>>>>> 01ada43f
 
         self.seasonality_present = experiment.seasonality_present
 
@@ -1223,12 +1195,9 @@
         if not self.active:
             return
 
-<<<<<<< HEAD
-        sp = experiment.seasonal_period
-        self.sp = sp if sp is not None else 1
-=======
+        # sp = experiment.seasonal_period
+        # self.sp = sp if sp is not None else 1
         self.sp = globals_dict.get("sp_to_use")
->>>>>>> 01ada43f
 
         self.seasonality_present = experiment.seasonality_present
 
@@ -1297,10 +1266,8 @@
         if not self.active:
             return
 
-<<<<<<< HEAD
-        sp = experiment.seasonal_period
-        self.sp = sp if sp is not None else 1
-=======
+        # sp = experiment.seasonal_period
+        # self.sp = sp if sp is not None else 1
         #### Disable Prophet if Index is not of allowed type (e.g. if it is RangeIndex)
         allowed_index_types = [pd.PeriodIndex, pd.DatetimeIndex]
         index_type = globals_dict.get("index_type")
@@ -1309,7 +1276,6 @@
             return
 
         self.sp = globals_dict.get("sp_to_use")
->>>>>>> 01ada43f
 
         self.seasonality_present = experiment.seasonality_present
         # self.freq = experiment.get("freq")
@@ -1402,12 +1368,9 @@
             return
 
         # Set the model hyperparameters
-<<<<<<< HEAD
-        sp = experiment.seasonal_period
-        self.sp = sp if sp is not None else 1
-=======
+        # sp = experiment.seasonal_period
+        # self.sp = sp if sp is not None else 1
         self.sp = globals_dict.get("sp_to_use")
->>>>>>> 01ada43f
 
         self.strictly_positive = experiment.strictly_positive
 
@@ -2792,10 +2755,5 @@
     experiment, raise_errors: bool = True
 ) -> Dict[str, TimeSeriesContainer]:
     return pycaret.containers.base_container.get_all_containers(
-<<<<<<< HEAD
         globals(), experiment, TimeSeriesContainer, raise_errors
-    )
-=======
-        globals(), globals_dict, TimeSeriesContainer, raise_errors
-    )
->>>>>>> 01ada43f
+    )