--- conflicted
+++ resolved
@@ -3291,16 +3291,10 @@
             with io.capture_output():
                 pipeline_with_model.fit(data_X, data_y, **fit_kwargs)
 
-<<<<<<< HEAD
                 if return_train_score:
                     predict_model(
                         pipeline_with_model, data=pd.concat([data_X, data_y], axis=1)
                     )
-=======
-                predict_model(
-                    pipeline_with_model, data=pd.concat([data_X, data_y], axis=1)
-                )
->>>>>>> 5a34d5d5
 
             # calculating metrics on predictions of complete train dataset
             if return_train_score:
@@ -8520,7 +8514,6 @@
 
     # dashboard logging
     if logging_param:
-<<<<<<< HEAD
         if return_train_score:
             indices = ("CV-Val", "Mean")
         else:
@@ -8528,12 +8521,6 @@
         avgs_dict_log = {k: v for k, v in model_results.loc[indices].items()}
         dashboard_logger.log_model_comparison(model_results, f"calibrate_models_{_get_model_name(model)}")
 
-=======
-        avgs_dict_log = {k: v for k, v in model_results.loc["CV-Val", "Mean"].items()}
-        dashboard_logger.log_model_comparison(
-            model_results, f"calibrate_models_{_get_model_name(model)}"
-        )
->>>>>>> 5a34d5d5
 
         try:
             dashboard_logger.log_model(
@@ -9323,7 +9310,6 @@
 
     # dashboard logging
     if logging_param:
-<<<<<<< HEAD
         if return_train_score:
             indices = ("CV-Val", "Mean")
         else:
@@ -9331,12 +9317,6 @@
         avgs_dict_log = {k: v for k, v in model_results.loc[indices].items()}
         dashboard_logger.log_model_comparison(model_results, f"finalize_model_{_get_model_name(model_final)}")
 
-=======
-        avgs_dict_log = {k: v for k, v in model_results.loc["CV-Val", "Mean"].items()}
-        dashboard_logger.log_model_comparison(
-            model_results, f"finalize_model_{_get_model_name(model_final)}"
-        )
->>>>>>> 5a34d5d5
 
         try:
             dashboard_logger.log_model(
