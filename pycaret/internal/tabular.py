--- conflicted
+++ resolved
@@ -10332,7 +10332,6 @@
         )
 
 
-<<<<<<< HEAD
 def check_fairness(estimator, sensitive_features: list, plot_kwargs: dict = {}):
 
     """
@@ -10382,7 +10381,7 @@
     **plot_kwargs);
     
     return pd.DataFrame(multi_metric.by_group)
-=======
+
 def create_api(estimator, api_name, host = '127.0.0.1', port = 8000):
     
     """
@@ -10462,8 +10461,6 @@
     """.format(API_NAME = API_NAME)
     
     print(message)
->>>>>>> 3ea1ab94
-
 
 def _choose_better(
     models_and_results: list,
