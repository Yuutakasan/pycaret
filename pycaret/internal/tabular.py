# Module: Classification
# Author: Moez Ali <moez.ali@queensu.ca>
# License: MIT
# Release: PyCaret 2.2
# Last modified : 26/08/2020

from enum import Enum, auto
import math

from pycaret.internal.pycaret_experiment import MLUsecase, experiment_factory

<<<<<<< HEAD
from pycaret.internal.meta_estimators import (
    PowerTransformedTargetRegressor,
    get_estimator_from_meta_estimator,
)
from pycaret.internal.pipeline import (
    add_estimator_to_pipeline,
    get_pipeline_estimator_label,
    estimator_pipeline,
    merge_pipelines,
    Pipeline as InternalPipeline,
)
from pycaret.internal.utils import (
    color_df,
    normalize_custom_transformers,
    nullcontext,
    true_warm_start,
    can_early_stop,
    infer_ml_usecase,
    _get_columns_to_stratify_by,
)
import pycaret.internal.patches.sklearn
import pycaret.internal.patches.yellowbrick
from pycaret.internal.logging import get_logger
from pycaret.internal.plotting import show_yellowbrick_plot, MatplotlibDefaultDPI
from pycaret.internal.Display import Display
from pycaret.internal.distributions import *
from pycaret.internal.validation import *
import pycaret.containers.metrics.classification
import pycaret.containers.metrics.regression
import pycaret.containers.metrics.clustering
import pycaret.containers.metrics.anomaly
import pycaret.containers.models.classification
import pycaret.containers.models.regression
import pycaret.containers.models.clustering
import pycaret.containers.models.anomaly
import pycaret.internal.preprocess
import pandas as pd
import numpy as np
import os
import sys
import datetime
import time
import random
import gc
import multiprocessing
from copy import deepcopy
from sklearn.base import clone
from sklearn.exceptions import NotFittedError
from sklearn.compose import TransformedTargetRegressor
from sklearn.preprocessing import LabelEncoder
from typing import List, Tuple, Any, Union, Optional, Dict
import warnings
from IPython.utils import io
import traceback
from unittest.mock import patch
import plotly.express as px
import plotly.graph_objects as go
import scikitplot as skplt
import logging

warnings.filterwarnings("ignore")

_available_plots = {}
CURRENT_EXPERIMENT = None
=======
        import mlflow

        try:
            mlflow.create_experiment(exp_name_log)
        except:
            logger.warning("Couldn't create mlflow experiment. Exception:")
            logger.warning(traceback.format_exc())

        # mlflow logging
        mlflow.set_experiment(exp_name_log)

        run_name_ = f"Session Initialized {USI}"

        mlflow.end_run()
        mlflow.start_run(run_name=run_name_)

        # Get active run to log as tag
        RunID = mlflow.active_run().info.run_id

        k = functions.copy()
        k.set_index("Description", drop=True, inplace=True)
        kdict = k.to_dict()
        params = kdict.get("Value")
        mlflow.log_params(params)

        # set tag of compare_models
        mlflow.set_tag("Source", "setup")

        import secrets

        URI = secrets.token_hex(nbytes=4)
        mlflow.set_tag("URI", URI)
        mlflow.set_tag("USI", USI)
        mlflow.set_tag("Run Time", runtime)
        mlflow.set_tag("Run ID", RunID)

        # Log the transformation pipeline
        logger.info(
            "SubProcess save_model() called =================================="
        )
        save_model(prep_pipe, "Transformation Pipeline", verbose=False)
        logger.info(
            "SubProcess save_model() end =================================="
        )
        mlflow.log_artifact("Transformation Pipeline.pkl")
        os.remove("Transformation Pipeline.pkl")

        # Log pandas profile
        if log_profile:
            import pandas_profiling

            pf = pandas_profiling.ProfileReport(
                data_before_preprocess, **profile_kwargs
            )
            pf.to_file("Data Profile.html")
            mlflow.log_artifact("Data Profile.html")
            os.remove("Data Profile.html")
            display.display(functions_, clear=True)

        # Log training and testing set
        if log_data:
            if not _is_unsupervised(_ml_usecase):
                X_train.join(y_train).to_csv("Train.csv")
                X_test.join(y_test).to_csv("Test.csv")
                mlflow.log_artifact("Train.csv")
                mlflow.log_artifact("Test.csv")
                os.remove("Train.csv")
                os.remove("Test.csv")
            else:
                X.to_csv("Dataset.csv")
                mlflow.log_artifact("Dataset.csv")
                os.remove("Dataset.csv")
>>>>>>> 7db41449


def _is_unsupervised(ml_usecase: MLUsecase) -> bool:
    return ml_usecase == MLUsecase.CLUSTERING or ml_usecase == MLUsecase.ANOMALY


def setup(
    data: pd.DataFrame,
    target: str,
    ml_usecase: str,
    available_plots: dict,
    train_size: float = 0.7,
    test_data: Optional[pd.DataFrame] = None,
    preprocess: bool = True,
    imputation_type: str = "simple",
    iterative_imputation_iters: int = 5,
    categorical_features: Optional[List[str]] = None,
    categorical_imputation: str = "mode",
    categorical_iterative_imputer: Union[str, Any] = "lightgbm",
    ordinal_features: Optional[Dict[str, list]] = None,
    high_cardinality_features: Optional[List[str]] = None,
    high_cardinality_method: str = "frequency",
    numeric_features: Optional[List[str]] = None,
    numeric_imputation: str = "mean",  # method 'zero' added in pycaret==2.1
    numeric_iterative_imputer: Union[str, Any] = "lightgbm",
    date_features: Optional[List[str]] = None,
    ignore_features: Optional[List[str]] = None,
    normalize: bool = False,
    normalize_method: str = "zscore",
    transformation: bool = False,
    transformation_method: str = "yeo-johnson",
    handle_unknown_categorical: bool = True,
    unknown_categorical_method: str = "least_frequent",
    pca: bool = False,
    pca_method: str = "linear",
    pca_components: Optional[float] = None,
    ignore_low_variance: bool = False,
    combine_rare_levels: bool = False,
    rare_level_threshold: float = 0.10,
    bin_numeric_features: Optional[List[str]] = None,
    remove_outliers: bool = False,
    outliers_threshold: float = 0.05,
    remove_multicollinearity: bool = False,
    multicollinearity_threshold: float = 0.9,
    remove_perfect_collinearity: bool = True,
    create_clusters: bool = False,
    cluster_iter: int = 20,
    polynomial_features: bool = False,
    polynomial_degree: int = 2,
    trigonometry_features: bool = False,
    polynomial_threshold: float = 0.1,
    group_features: Optional[List[str]] = None,
    group_names: Optional[List[str]] = None,
    feature_selection: bool = False,
    feature_selection_threshold: float = 0.8,
    feature_selection_method: str = "classic",  # boruta algorithm added in pycaret==2.1
    feature_interaction: bool = False,
    feature_ratio: bool = False,
    interaction_threshold: float = 0.01,
    # classification specific
    fix_imbalance: bool = False,
    fix_imbalance_method: Optional[Any] = None,
    # regression specific
    transform_target=False,
    transform_target_method="box-cox",
    data_split_shuffle: bool = True,
    data_split_stratify: Union[bool, List[str]] = False,  # added in pycaret==2.2
    fold_strategy: Union[str, Any] = "kfold",  # added in pycaret==2.2
    fold: int = 10,  # added in pycaret==2.2
    fold_shuffle: bool = False,
    fold_groups: Optional[Union[str, pd.DataFrame]] = None,
    n_jobs: Optional[int] = -1,
    use_gpu: bool = False,  # added in pycaret==2.1
    custom_pipeline: Union[
        Any, Tuple[str, Any], List[Any], List[Tuple[str, Any]]
    ] = None,
    html: bool = True,
    session_id: Optional[int] = None,
    system_log: Union[bool, logging.Logger] = True,
    log_experiment: bool = False,
    experiment_name: Optional[str] = None,
    log_plots: Union[bool, list] = False,
    log_profile: bool = False,
    log_data: bool = False,
    silent: bool = False,
    verbose: bool = True,
    profile: bool = False,
    profile_kwargs: Dict[str, Any] = None,
    display: Optional[Display] = None,
):


def compare_models(
    include: Optional[
        List[Union[str, Any]]
    ] = None,  # changed whitelist to include in pycaret==2.1
    exclude: Optional[List[str]] = None,  # changed blacklist to exclude in pycaret==2.1
    fold: Optional[Union[int, Any]] = None,
    round: int = 4,
    cross_validation: bool = True,
    sort: str = "Accuracy",
    n_select: int = 1,
    budget_time: Optional[float] = None,  # added in pycaret==2.1.0
    turbo: bool = True,
    errors: str = "ignore",
    fit_kwargs: Optional[dict] = None,
    groups: Optional[Union[str, Any]] = None,
    verbose: bool = True,
    display: Optional[Display] = None,
) -> List[Any]:

    """
    This function train all the models available in the model library and scores them
    using Cross Validation. The output prints a score grid with Accuracy,
    AUC, Recall, Precision, F1, Kappa and MCC (averaged across folds).

    This function returns all of the models compared, sorted by the value of the selected metric.

    When turbo is set to True ('rbfsvm', 'gpc' and 'mlp') are excluded due to longer
    training time. By default turbo param is set to True.

    Example
    -------
    >>> from pycaret.datasets import get_data
    >>> juice = get_data('juice')
    >>> experiment_name = setup(data = juice,  target = 'Purchase')
    >>> best_model = compare_models()

    This will return the averaged score grid of all the models except 'rbfsvm', 'gpc'
    and 'mlp'. When turbo param is set to False, all models including 'rbfsvm', 'gpc'
    and 'mlp' are used but this may result in longer training time.

    >>> best_model = compare_models( exclude = [ 'knn', 'gbc' ] , turbo = False)

    This will return a comparison of all models except K Nearest Neighbour and
    Gradient Boosting Classifier.

    >>> best_model = compare_models( exclude = [ 'knn', 'gbc' ] , turbo = True)

    This will return comparison of all models except K Nearest Neighbour,
    Gradient Boosting Classifier, SVM (RBF), Gaussian Process Classifier and
    Multi Level Perceptron.


    >>> tuned_model = tune_model(create_model('lr'))
    >>> best_model = compare_models( include = [ 'lr', tuned_model ])

    This will compare a tuned Linear Regression model with an untuned one.

    Parameters
    ----------
    exclude: list of strings, default = None
        In order to omit certain models from the comparison model ID's can be passed as
        a list of strings in exclude param.

    include: list of strings or objects, default = None
        In order to run only certain models for the comparison, the model ID's can be
        passed as a list of strings in include param. The list can also include estimator
        objects to be compared.

    fold: integer or scikit-learn compatible CV generator, default = None
        Controls cross-validation. If None, will use the CV generator defined in setup().
        If integer, will use KFold CV with that many folds.
        When cross_validation is False, this parameter is ignored.

    round: integer, default = 4
        Number of decimal places the metrics in the score grid will be rounded to.

    cross_validation: bool, default = True
        When cross_validation set to False fold parameter is ignored and models are trained
        on entire training dataset, returning metrics calculated using the train (holdout) set.

    sort: str, default = 'Accuracy'
        The scoring measure specified is used for sorting the average score grid
        Other options are 'AUC', 'Recall', 'Precision', 'F1', 'Kappa' and 'MCC'.

    n_select: int, default = 1
        Number of top_n models to return. use negative argument for bottom selection.
        for example, n_select = -3 means bottom 3 models.

    budget_time: int or float, default = None
        If not 0 or None, will terminate execution of the function after budget_time
        minutes have passed and return results up to that point.

    turbo: bool, default = True
        When turbo is set to True, it excludes estimators that have longer
        training time.

    errors: str, default = 'ignore'
        If 'ignore', will suppress model exceptions and continue.
        If 'raise', will allow exceptions to be raised.

    fit_kwargs: dict, default = {} (empty dict)
        Dictionary of arguments passed to the fit method of the model. The parameters will be applied to all models,
        therefore it is recommended to set errors parameter to 'ignore'.

    groups: str or array-like, with shape (n_samples,), default = None
        Optional Group labels for the samples used while splitting the dataset into train/test set.
        If string is passed, will use the data column with that name as the groups.
        Only used if a group based cross-validation generator is used (eg. GroupKFold).
        If None, will use the value set in fold_groups param in setup().

    verbose: bool, default = True
        Score grid is not printed when verbose is set to False.

    Returns
    -------
    score_grid
        A table containing the scores of the model across the kfolds.
        Scoring metrics used are Accuracy, AUC, Recall, Precision, F1,
        Kappa and MCC. Mean and standard deviation of the scores across
        the folds are also returned.

    list
        List of fitted model objects that were compared.

    Warnings
    --------
    - compare_models() though attractive, might be time consuming with large
      datasets. By default turbo is set to True, which excludes models that
      have longer training times. Changing turbo parameter to False may result
      in very high training times with datasets where number of samples exceed
      10,000.

    - If target variable is multiclass (more than 2 classes), AUC will be
      returned as zero (0.0)

    - If cross_validation param is set to False, no models will be logged with MLFlow.

    """

    function_params_str = ", ".join([f"{k}={v}" for k, v in locals().items()])

    logger = get_logger()

    logger.info("Initializing compare_models()")
    logger.info(f"compare_models({function_params_str})")

    logger.info("Checking exceptions")

    if not fit_kwargs:
        fit_kwargs = {}

    # checking error for exclude (string)
    available_estimators = _all_models

    if exclude != None:
        for i in exclude:
            if i not in available_estimators:
                raise ValueError(
                    f"Estimator Not Available {i}. Please see docstring for list of available estimators."
                )

    if include != None:
        for i in include:
            if isinstance(i, str):
                if i not in available_estimators:
                    raise ValueError(
                        f"Estimator {i} Not Available. Please see docstring for list of available estimators."
                    )
            elif not hasattr(i, "fit"):
                raise ValueError(
                    f"Estimator {i} does not have the required fit() method."
                )

    # include and exclude together check
    if include is not None and exclude is not None:
        raise TypeError(
            "Cannot use exclude parameter when include is used to compare models."
        )

    # checking fold parameter
    if fold is not None and not (type(fold) is int or is_sklearn_cv_generator(fold)):
        raise TypeError(
            "fold parameter must be either None, an integer or a scikit-learn compatible CV generator object."
        )

    # checking round parameter
    if type(round) is not int:
        raise TypeError("Round parameter only accepts integer value.")

    # checking budget_time parameter
    if budget_time and type(budget_time) is not int and type(budget_time) is not float:
        raise TypeError("budget_time parameter only accepts integer or float values.")

    # checking sort parameter
    if not (isinstance(sort, str) and (sort == "TT" or sort == "TT (Sec)")):
        sort = _get_metric(sort)
        if sort is None:
            raise ValueError(
                f"Sort method not supported. See docstring for list of available parameters."
            )

    # checking errors parameter
    possible_errors = ["ignore", "raise"]
    if errors not in possible_errors:
        raise ValueError(
            f"errors parameter must be one of: {', '.join(possible_errors)}."
        )

    # checking optimize parameter for multiclass
    if _is_multiclass():
        if not sort.is_multiclass:
            raise TypeError(
                f"{sort} metric not supported for multiclass problems. See docstring for list of other optimization parameters."
            )

    """

    ERROR HANDLING ENDS HERE

    """

    fold = _get_cv_splitter(fold)

    groups = _get_groups(groups)

    pd.set_option("display.max_columns", 500)

    logger.info("Preparing display monitor")

    len_mod = (
        len({k: v for k, v in _all_models.items() if v.is_turbo})
        if turbo
        else len(_all_models)
    )

    if include:
        len_mod = len(include)
    elif exclude:
        len_mod -= len(exclude)

    if not display:
        progress_args = {"max": (4 * len_mod) + 4 + len_mod}
        master_display_columns = (
            ["Model"] + [v.display_name for k, v in _all_metrics.items()] + ["TT (Sec)"]
        )
        timestampStr = datetime.datetime.now().strftime("%H:%M:%S")
        monitor_rows = [
            ["Initiated", ". . . . . . . . . . . . . . . . . .", timestampStr],
            ["Status", ". . . . . . . . . . . . . . . . . .", "Loading Dependencies"],
            ["Estimator", ". . . . . . . . . . . . . . . . . .", "Compiling Library"],
        ]
        display = Display(
            verbose=verbose,
            html_param=html_param,
            progress_args=progress_args,
            master_display_columns=master_display_columns,
            monitor_rows=monitor_rows,
        )

        display.display_progress()
        display.display_monitor()
        display.display_master_display()

    greater_is_worse_columns = {
        v.display_name for k, v in _all_metrics.items() if not v.greater_is_better
    }
    greater_is_worse_columns.add("TT (Sec)")

    np.random.seed(seed)

    display.move_progress()

    # defining sort parameter (making Precision equivalent to Prec. )

    if not (isinstance(sort, str) and (sort == "TT" or sort == "TT (Sec)")):
        sort_ascending = not sort.greater_is_better
        sort = sort.display_name
    else:
        sort_ascending = True
        sort = "TT (Sec)"

    """
    MONITOR UPDATE STARTS
    """

    display.update_monitor(1, "Loading Estimator")
    display.display_monitor()

    """
    MONITOR UPDATE ENDS
    """

    if include:
        model_library = include
    else:
        if turbo:
            model_library = _all_models
            model_library = [k for k, v in _all_models.items() if v.is_turbo]
        else:
            model_library = list(_all_models.keys())
        if exclude:
            model_library = [x for x in model_library if x not in exclude]

    display.move_progress()

    # create URI (before loop)
    import secrets

    URI = secrets.token_hex(nbytes=4)

    master_display = None
    master_display_ = None

    total_runtime_start = time.time()
    total_runtime = 0
    over_time_budget = False
    if budget_time and budget_time > 0:
        logger.info(f"Time budget is {budget_time} minutes")

    for i, model in enumerate(model_library):

        model_id = (
            model
            if (
                isinstance(model, str)
                and all(isinstance(m, str) for m in model_library)
            )
            else str(i)
        )
        model_name = _get_model_name(model)

        if isinstance(model, str):
            logger.info(f"Initializing {model_name}")
        else:
            logger.info(f"Initializing custom model {model_name}")

        # run_time
        runtime_start = time.time()
        total_runtime += (runtime_start - total_runtime_start) / 60
        logger.info(f"Total runtime is {total_runtime} minutes")
        over_time_budget = (
            budget_time and budget_time > 0 and total_runtime > budget_time
        )
        if over_time_budget:
            logger.info(
                f"Total runtime {total_runtime} is over time budget by {total_runtime - budget_time}, breaking loop"
            )
            break
        total_runtime_start = runtime_start

        display.move_progress()

        """
        MONITOR UPDATE STARTS
        """

        display.update_monitor(2, model_name)
        display.display_monitor()

        """
        MONITOR UPDATE ENDS
        """
        display.replace_master_display(None)

        logger.info(
            "SubProcess create_model() called =================================="
        )
        if errors == "raise":
            model, model_fit_time = create_model_supervised(
                estimator=model,
                system=False,
                verbose=False,
                display=display,
                fold=fold,
                round=round,
                cross_validation=cross_validation,
                fit_kwargs=fit_kwargs,
                groups=groups,
                refit=False,
            )
            model_results = pull(pop=True)
        else:
            try:
                model, model_fit_time = create_model_supervised(
                    estimator=model,
                    system=False,
                    verbose=False,
                    display=display,
                    fold=fold,
                    round=round,
                    cross_validation=cross_validation,
                    fit_kwargs=fit_kwargs,
                    groups=groups,
                    refit=False,
                )
                model_results = pull(pop=True)
                assert np.sum(model_results.iloc[0]) != 0.0
            except:
                logger.warning(
                    f"create_model() for {model} raised an exception or returned all 0.0, trying without fit_kwargs:"
                )
                logger.warning(traceback.format_exc())
                try:
                    model, model_fit_time = create_model_supervised(
                        estimator=model,
                        system=False,
                        verbose=False,
                        display=display,
                        fold=fold,
                        round=round,
                        cross_validation=cross_validation,
                        groups=groups,
                        refit=False,
                    )
                    model_results = pull(pop=True)
                    assert np.sum(model_results.iloc[0]) != 0.0
                except:
                    logger.error(
                        f"create_model() for {model} raised an exception or returned all 0.0:"
                    )
                    logger.error(traceback.format_exc())
                    continue
        logger.info("SubProcess create_model() end ==================================")

        if model is None:
            over_time_budget = True
            logger.info(f"Time budged exceeded in create_model(), breaking loop")
            break

        runtime_end = time.time()
        runtime = np.array(runtime_end - runtime_start).round(2)

        logger.info("Creating metrics dataframe")
        if cross_validation:
            compare_models_ = pd.DataFrame(model_results.loc["Mean"]).T
        else:
            compare_models_ = pd.DataFrame(model_results.iloc[0]).T
        compare_models_.insert(len(compare_models_.columns), "TT (Sec)", model_fit_time)
        compare_models_.insert(0, "Model", model_name)
        compare_models_.insert(0, "Object", [model])
        compare_models_.insert(0, "runtime", runtime)
        compare_models_.index = [model_id]
        if master_display is None:
            master_display = compare_models_
        else:
            master_display = pd.concat(
                [master_display, compare_models_], ignore_index=False
            )
        master_display = master_display.round(round)
        master_display = master_display.sort_values(by=sort, ascending=sort_ascending)

        master_display_ = master_display.drop(
            ["Object", "runtime"], axis=1, errors="ignore"
        ).style.set_precision(round)
        master_display_ = master_display_.set_properties(**{"text-align": "left"})
        master_display_ = master_display_.set_table_styles(
            [dict(selector="th", props=[("text-align", "left")])]
        )

        display.replace_master_display(master_display_)

        display.display_master_display()

    display.move_progress()

    def highlight_max(s):
        to_highlight = s == s.max()
        return ["background-color: yellow" if v else "" for v in to_highlight]

    def highlight_min(s):
        to_highlight = s == s.min()
        return ["background-color: yellow" if v else "" for v in to_highlight]

    def highlight_cols(s):
        color = "lightgrey"
        return f"background-color: {color}"

    if master_display_ is not None:
        compare_models_ = (
            master_display_.apply(
                highlight_max,
                subset=[
                    x
                    for x in master_display_.columns[1:]
                    if x not in greater_is_worse_columns
                ],
            )
            .apply(
                highlight_min,
                subset=[
                    x
                    for x in master_display_.columns[1:]
                    if x in greater_is_worse_columns
                ],
            )
            .applymap(highlight_cols, subset=["TT (Sec)"])
        )
    else:
        compare_models_ = pd.DataFrame().style

    display.update_monitor(1, "Compiling Final Models")
    display.display_monitor()

    display.move_progress()

    sorted_models = []

    if master_display is not None:
        if n_select < 0:
            n_select_range = range(len(master_display) - n_select, len(master_display))
        else:
            n_select_range = range(0, n_select)

        for index, row in enumerate(master_display.iterrows()):
            loc, row = row
            model = row["Object"]

            results = row.to_frame().T.drop(
                ["Object", "Model", "runtime", "TT (Sec)"], errors="ignore", axis=1
            )

            avgs_dict_log = {k: v for k, v in results.iloc[0].items()}

            full_logging = False

            if index in n_select_range:
                display.update_monitor(2, _get_model_name(model))
                display.display_monitor()
                if errors == "raise":
                    model, model_fit_time = create_model_supervised(
                        estimator=model,
                        system=False,
                        verbose=False,
                        fold=fold,
                        round=round,
                        cross_validation=False,
                        predict=False,
                        fit_kwargs=fit_kwargs,
                        groups=groups,
                    )
                    sorted_models.append(model)
                else:
                    try:
                        model, model_fit_time = create_model_supervised(
                            estimator=model,
                            system=False,
                            verbose=False,
                            fold=fold,
                            round=round,
                            cross_validation=False,
                            predict=False,
                            fit_kwargs=fit_kwargs,
                            groups=groups,
                        )
                        sorted_models.append(model)
                        assert np.sum(model_results.iloc[0]) != 0.0
                    except Exception:
                        logger.error(
                            f"create_model() for {model} raised an exception or returned all 0.0:"
                        )
                        logger.error(traceback.format_exc())
                        model = None
                        continue
                full_logging = True

            if logging_param and cross_validation and model is not None:

                try:
                    _mlflow_log_model(
                        model=model,
                        model_results=results,
                        score_dict=avgs_dict_log,
                        source="compare_models",
                        runtime=row["runtime"],
                        model_fit_time=row["TT (Sec)"],
                        _prep_pipe=prep_pipe,
                        log_plots=log_plots_param if full_logging else False,
                        log_holdout=full_logging,
                        URI=URI,
                        display=display,
                    )
                except:
                    logger.error(
                        f"_mlflow_log_model() for {model} raised an exception:"
                    )
                    logger.error(traceback.format_exc())

    if len(sorted_models) == 1:
        sorted_models = sorted_models[0]

    display.display(compare_models_, clear=True)

    pd.reset_option("display.max_columns")

    # store in display container
    display_container.append(compare_models_.data)

    logger.info(f"create_model_container: {len(create_model_container)}")
    logger.info(f"master_model_container: {len(master_model_container)}")
    logger.info(f"display_container: {len(display_container)}")

    logger.info(str(sorted_models))
    logger.info(
        "compare_models() succesfully completed......................................"
    )

    return sorted_models


def create_model_unsupervised(
    estimator,
    num_clusters: int = 4,
    fraction: float = 0.05,
    ground_truth: Optional[str] = None,
    round: int = 4,
    fit_kwargs: Optional[dict] = None,
    verbose: bool = True,
    system: bool = True,
    add_to_model_list: bool = True,
    raise_num_clusters: bool = False,
    X_data: Optional[pd.DataFrame] = None,  # added in pycaret==2.2.0
    display: Optional[Display] = None,  # added in pycaret==2.2.0
    **kwargs,
) -> Any:

    """
    This is an internal version of the create_model function.

    This function creates a model and scores it using Cross Validation.
    The output prints a score grid that shows Accuracy, AUC, Recall, Precision,
    F1, Kappa and MCC by fold (default = 10 Fold).

    This function returns a trained model object.

    setup() function must be called before using create_model()

    Example
    -------
    >>> from pycaret.datasets import get_data
    >>> juice = get_data('juice')
    >>> experiment_name = setup(data = juice,  target = 'Purchase')
    >>> lr = create_model('lr')

    This will create a trained Logistic Regression model.

    Parameters
    ----------
    model : string / object, default = None
        Enter ID of the models available in model library or pass an untrained model
        object consistent with fit / predict API to train and evaluate model. List of
        models available in model library (ID - Model):

        * 'kmeans' - K-Means Clustering
        * 'ap' - Affinity Propagation
        * 'meanshift' - Mean shift Clustering
        * 'sc' - Spectral Clustering
        * 'hclust' - Agglomerative Clustering
        * 'dbscan' - Density-Based Spatial Clustering
        * 'optics' - OPTICS Clustering
        * 'birch' - Birch Clustering
        * 'kmodes' - K-Modes Clustering

    num_clusters: int, default = 4
        Number of clusters to be generated with the dataset.

    ground_truth: string, default = None
        When ground_truth is provided, Homogeneity Score, Rand Index, and
        Completeness Score is evaluated and printer along with other metrics.

    round: integer, default = 4
        Number of decimal places the metrics in the score grid will be rounded to.

    fit_kwargs: dict, default = {} (empty dict)
        Dictionary of arguments passed to the fit method of the model.

    verbose: bool, default = True
        Score grid is not printed when verbose is set to False.

    system: bool, default = True
        Must remain True all times. Only to be changed by internal functions.
        If False, method will return a tuple of model and the model fit time.

    **kwargs:
        Additional keyword arguments to pass to the estimator.

    Returns
    -------
    score_grid
        A table containing the Silhouette, Calinski-Harabasz,
        Davies-Bouldin, Homogeneity Score, Rand Index, and
        Completeness Score. Last 3 are only evaluated when
        ground_truth param is provided.

    model
        trained model object

    Warnings
    --------
    - num_clusters not required for Affinity Propagation ('ap'), Mean shift
      clustering ('meanshift'), Density-Based Spatial Clustering ('dbscan')
      and OPTICS Clustering ('optics'). num_clusters param for these models
      are automatically determined.

    - When fit doesn't converge in Affinity Propagation ('ap') model, all
      datapoints are labelled as -1.

    - Noisy samples are given the label -1, when using Density-Based Spatial
      ('dbscan') or OPTICS Clustering ('optics').

    - OPTICS ('optics') clustering may take longer training times on large
      datasets.

    """

    function_params_str = ", ".join(
        [f"{k}={v}" for k, v in locals().items() if k not in ("X_data")]
    )

    logger = get_logger()

    logger.info("Initializing create_model()")
    logger.info(f"create_model({function_params_str})")

    logger.info("Checking exceptions")

    # run_time
    runtime_start = time.time()

    available_estimators = set(_all_models_internal.keys())

    if not fit_kwargs:
        fit_kwargs = {}

    # only raise exception of estimator is of type string.
    if isinstance(estimator, str):
        if estimator not in available_estimators:
            raise ValueError(
                f"Estimator {estimator} not available. Please see docstring for list of available estimators."
            )
    elif not hasattr(estimator, "fit"):
        raise ValueError(
            f"Estimator {estimator} does not have the required fit() method."
        )

    # checking round parameter
    if type(round) is not int:
        raise TypeError("Round parameter only accepts integer value.")

    # checking verbose parameter
    if type(verbose) is not bool:
        raise TypeError("Verbose parameter can only take argument as True or False.")

    # checking system parameter
    if type(system) is not bool:
        raise TypeError("System parameter can only take argument as True or False.")

    # checking fraction type:
    if fraction <= 0 or fraction >= 1:
        raise TypeError(
            "Fraction parameter can only take value as float between 0 to 1."
        )

    # checking num_clusters type:
    if num_clusters <= 1:
        raise TypeError(
            "num_clusters parameter can only take value integer value greater than 1."
        )

    # check ground truth exist in data_
    if ground_truth is not None:
        if ground_truth not in data_before_preprocess.columns:
            raise ValueError(
                f"ground_truth {ground_truth} doesn't exist in the dataset."
            )

    """

    ERROR HANDLING ENDS HERE

    """

    if not display:
        progress_args = {"max": 3}
        master_display_columns = [v.display_name for k, v in _all_metrics.items()]
        timestampStr = datetime.datetime.now().strftime("%H:%M:%S")
        monitor_rows = [
            ["Initiated", ". . . . . . . . . . . . . . . . . .", timestampStr],
            ["Status", ". . . . . . . . . . . . . . . . . .", "Loading Dependencies"],
            ["Estimator", ". . . . . . . . . . . . . . . . . .", "Compiling Library"],
        ]
        display = Display(
            verbose=verbose,
            html_param=html_param,
            progress_args=progress_args,
            master_display_columns=master_display_columns,
            monitor_rows=monitor_rows,
        )
        display.display_progress()
        display.display_monitor()
        display.display_master_display()

    logger.info("Importing libraries")

    # general dependencies

    np.random.seed(seed)

    # Storing X_train and y_train in data_X and data_y parameter
    data_X = X if X_data is None else X_data

    """
    MONITOR UPDATE STARTS
    """
    display.update_monitor(1, "Selecting Estimator")
    display.display_monitor()
    """
    MONITOR UPDATE ENDS
    """

    logger.info("Importing untrained model")

    is_cblof = False

    if isinstance(estimator, str) and estimator in available_estimators:
        is_cblof = estimator == "cluster"
        model_definition = _all_models_internal[estimator]
        model_args = model_definition.args
        model_args = {**model_args, **kwargs}
        model = model_definition.class_def(**model_args)
        full_name = model_definition.name
    else:
        logger.info("Declaring custom model")

        model = clone(estimator)
        model.set_params(**kwargs)

        full_name = _get_model_name(model)

    display.update_monitor(2, full_name)
    display.display_monitor()

    if _ml_usecase == MLUsecase.CLUSTERING:
        if raise_num_clusters:
            model.set_params(n_clusters=num_clusters)
        else:
            try:
                model.set_params(n_clusters=num_clusters)
            except:
                pass
    else:
        model.set_params(contamination=fraction)

    # workaround for an issue with set_params in cuML
    try:
        model = clone(model)
    except:
        logger.warning(
            f"create_model_unsupervised() for {model} raised an exception when cloning:"
        )
        logger.warning(traceback.format_exc())

    logger.info(f"{full_name} Imported succesfully")

    display.move_progress()

    """
    MONITOR UPDATE STARTS
    """
    if _ml_usecase == MLUsecase.CLUSTERING:
        display.update_monitor(1, f"Fitting {num_clusters} Clusters")
    else:
        display.update_monitor(1, f"Fitting {fraction} Fraction")
    display.display_monitor()
    """
    MONITOR UPDATE ENDS
    """

    with estimator_pipeline(_internal_pipeline, model) as pipeline_with_model:
        fit_kwargs = _get_pipeline_fit_kwargs(pipeline_with_model, fit_kwargs)

        logger.info("Fitting Model")
        model_fit_start = time.time()
        with io.capture_output():
            if is_cblof and "n_clusters" not in kwargs:
                try:
                    pipeline_with_model.fit(data_X, **fit_kwargs)
                except:
                    try:
                        pipeline_with_model.set_params(actual_estimator__n_clusters=12)
                        model_fit_start = time.time()
                        pipeline_with_model.fit(data_X, **fit_kwargs)
                    except:
                        raise RuntimeError(
                            "Could not form valid cluster separation. Try a different dataset or model."
                        )
            else:
                pipeline_with_model.fit(data_X, **fit_kwargs)
        model_fit_end = time.time()

        model_fit_time = np.array(model_fit_end - model_fit_start).round(2)

    display.move_progress()

    if ground_truth is not None:

        logger.info(f"ground_truth parameter set to {ground_truth}")

        gt = np.array(data_before_preprocess[ground_truth])
    else:
        gt = None

    if _ml_usecase == MLUsecase.CLUSTERING:
        metrics = _calculate_metrics_unsupervised(X, model.labels_, ground_truth=gt)
    else:
        metrics = {}

    logger.info(str(model))
    logger.info(
        "create_models() succesfully completed......................................"
    )

    runtime = time.time() - runtime_start

    # mlflow logging
    if logging_param and system:

        metrics_log = {k: v for k, v in metrics.items()}

        try:
            _mlflow_log_model(
                model=model,
                model_results=None,
                score_dict=metrics_log,
                source="create_model",
                runtime=runtime,
                model_fit_time=model_fit_time,
                _prep_pipe=prep_pipe,
                log_plots=log_plots_param,
                display=display,
            )
        except:
            logger.error(f"_mlflow_log_model() for {model} raised an exception:")
            logger.error(traceback.format_exc())

    display.move_progress()

    logger.info("Uploading results into container")

    model_results = pd.DataFrame(metrics, index=[0])
    model_results = model_results.round(round)

    display_container.append(model_results)

    if add_to_model_list:
        # storing results in create_model_container
        create_model_container.append(model_results)

        # storing results in master_model_container
        logger.info("Uploading model into container now")
        master_model_container.append(model)

    if _ml_usecase == MLUsecase.CLUSTERING:
        display.display(
            model_results, clear=system, override=False if not system else None
        )
    elif system:
        display.clear_output()

    logger.info(f"create_model_container: {len(create_model_container)}")
    logger.info(f"master_model_container: {len(master_model_container)}")
    logger.info(f"display_container: {len(display_container)}")

    logger.info(str(model))
    logger.info(
        "create_model() succesfully completed......................................"
    )
    gc.collect()

    if not system:
        return (model, model_fit_time)

    return model


def create_model_supervised(
    estimator,
    fold: Optional[Union[int, Any]] = None,
    round: int = 4,
    cross_validation: bool = True,
    predict: bool = True,
    fit_kwargs: Optional[dict] = None,
    groups: Optional[Union[str, Any]] = None,
    refit: bool = True,
    verbose: bool = True,
    system: bool = True,
    X_train_data: Optional[pd.DataFrame] = None,  # added in pycaret==2.2.0
    y_train_data: Optional[pd.DataFrame] = None,  # added in pycaret==2.2.0
    metrics=None,
    add_to_model_list: bool = True,
    display: Optional[Display] = None,  # added in pycaret==2.2.0
    **kwargs,
) -> Any:

    """
    This is an internal version of the create_model function.

    This function creates a model and scores it using Cross Validation.
    The output prints a score grid that shows Accuracy, AUC, Recall, Precision,
    F1, Kappa and MCC by fold (default = 10 Fold).

    This function returns a trained model object.

    setup() function must be called before using create_model()

    Example
    -------
    >>> from pycaret.datasets import get_data
    >>> juice = get_data('juice')
    >>> experiment_name = setup(data = juice,  target = 'Purchase')
    >>> lr = create_model('lr')

    This will create a trained Logistic Regression model.

    Parameters
    ----------
    estimator : str / object, default = None
        Enter ID of the estimators available in model library or pass an untrained model
        object consistent with fit / predict API to train and evaluate model. All
        estimators support binary or multiclass problem. List of estimators in model
        library (ID - Name):

        * 'lr' - Logistic Regression
        * 'knn' - K Nearest Neighbour
        * 'nb' - Naive Bayes
        * 'dt' - Decision Tree Classifier
        * 'svm' - SVM - Linear Kernel
        * 'rbfsvm' - SVM - Radial Kernel
        * 'gpc' - Gaussian Process Classifier
        * 'mlp' - Multi Level Perceptron
        * 'ridge' - Ridge Classifier
        * 'rf' - Random Forest Classifier
        * 'qda' - Quadratic Discriminant Analysis
        * 'ada' - Ada Boost Classifier
        * 'gbc' - Gradient Boosting Classifier
        * 'lda' - Linear Discriminant Analysis
        * 'et' - Extra Trees Classifier
        * 'xgboost' - Extreme Gradient Boosting
        * 'lightgbm' - Light Gradient Boosting
        * 'catboost' - CatBoost Classifier

    fold: integer or scikit-learn compatible CV generator, default = None
        Controls cross-validation. If None, will use the CV generator defined in setup().
        If integer, will use KFold CV with that many folds.
        When cross_validation is False, this parameter is ignored.

    round: integer, default = 4
        Number of decimal places the metrics in the score grid will be rounded to.

    cross_validation: bool, default = True
        When cross_validation set to False fold parameter is ignored and model is trained
        on entire training dataset.

    predict: bool, default = True
        Whether to predict model on holdout if cross_validation == False.

    fit_kwargs: dict, default = {} (empty dict)
        Dictionary of arguments passed to the fit method of the model.

    groups: str or array-like, with shape (n_samples,), default = None
        Optional Group labels for the samples used while splitting the dataset into train/test set.
        If string is passed, will use the data column with that name as the groups.
        Only used if a group based cross-validation generator is used (eg. GroupKFold).
        If None, will use the value set in fold_groups param in setup().

    refit: bool, default = True
        Whether to refit the model on the entire dataset after CV. Ignored if cross_validation == False.

    verbose: bool, default = True
        Score grid is not printed when verbose is set to False.

    system: bool, default = True
        Must remain True all times. Only to be changed by internal functions.
        If False, method will return a tuple of model and the model fit time.

    X_train_data: pandas.DataFrame, default = None
        If not None, will use this dataframe as training features.
        Intended to be only changed by internal functions.

    y_train_data: pandas.DataFrame, default = None
        If not None, will use this dataframe as training target.
        Intended to be only changed by internal functions.

    **kwargs:
        Additional keyword arguments to pass to the estimator.

    Returns
    -------
    score_grid
        A table containing the scores of the model across the kfolds.
        Scoring metrics used are Accuracy, AUC, Recall, Precision, F1,
        Kappa and MCC. Mean and standard deviation of the scores across
        the folds are highlighted in yellow.

    model
        trained model object

    Warnings
    --------
    - 'svm' and 'ridge' doesn't support predict_proba method. As such, AUC will be
      returned as zero (0.0)

    - If target variable is multiclass (more than 2 classes), AUC will be returned
      as zero (0.0)

    - 'rbfsvm' and 'gpc' uses non-linear kernel and hence the fit time complexity is
      more than quadratic. These estimators are hard to scale on datasets with more
      than 10,000 samples.

    - If cross_validation param is set to False, model will not be logged with MLFlow.

    """

    function_params_str = ", ".join(
        [
            f"{k}={v}"
            for k, v in locals().items()
            if k not in ("X_train_data", "y_train_data")
        ]
    )

    logger = get_logger()

    logger.info("Initializing create_model()")
    logger.info(f"create_model({function_params_str})")

    logger.info("Checking exceptions")

    # run_time
    runtime_start = time.time()

    available_estimators = set(_all_models_internal.keys())

    if not fit_kwargs:
        fit_kwargs = {}

    # only raise exception of estimator is of type string.
    if isinstance(estimator, str):
        if estimator not in available_estimators:
            raise ValueError(
                f"Estimator {estimator} not available. Please see docstring for list of available estimators."
            )
    elif not hasattr(estimator, "fit"):
        raise ValueError(
            f"Estimator {estimator} does not have the required fit() method."
        )

    # checking fold parameter
    if fold is not None and not (type(fold) is int or is_sklearn_cv_generator(fold)):
        raise TypeError(
            "fold parameter must be either None, an integer or a scikit-learn compatible CV generator object."
        )

    # checking round parameter
    if type(round) is not int:
        raise TypeError("Round parameter only accepts integer value.")

    # checking verbose parameter
    if type(verbose) is not bool:
        raise TypeError("Verbose parameter can only take argument as True or False.")

    # checking system parameter
    if type(system) is not bool:
        raise TypeError("System parameter can only take argument as True or False.")

    # checking cross_validation parameter
    if type(cross_validation) is not bool:
        raise TypeError(
            "cross_validation parameter can only take argument as True or False."
        )

    """

    ERROR HANDLING ENDS HERE

    """

    groups = _get_groups(groups, data=X_train_data)

    if not display:
        progress_args = {"max": 4}
        master_display_columns = [v.display_name for k, v in _all_metrics.items()]
        timestampStr = datetime.datetime.now().strftime("%H:%M:%S")
        monitor_rows = [
            ["Initiated", ". . . . . . . . . . . . . . . . . .", timestampStr],
            ["Status", ". . . . . . . . . . . . . . . . . .", "Loading Dependencies"],
            ["Estimator", ". . . . . . . . . . . . . . . . . .", "Compiling Library"],
        ]
        display = Display(
            verbose=verbose,
            html_param=html_param,
            progress_args=progress_args,
            master_display_columns=master_display_columns,
            monitor_rows=monitor_rows,
        )
        display.display_progress()
        display.display_monitor()
        display.display_master_display()

    logger.info("Importing libraries")

    # general dependencies

    np.random.seed(seed)

    logger.info("Copying training dataset")

    # Storing X_train and y_train in data_X and data_y parameter
    data_X = X_train.copy() if X_train_data is None else X_train_data.copy()
    data_y = y_train.copy() if y_train_data is None else y_train_data.copy()

    # reset index
    data_X.reset_index(drop=True, inplace=True)
    data_y.reset_index(drop=True, inplace=True)

    if metrics is None:
        metrics = _all_metrics

    display.move_progress()

    logger.info("Defining folds")

    # cross validation setup starts here
    cv = _get_cv_splitter(fold)

    logger.info("Declaring metric variables")

    """
    MONITOR UPDATE STARTS
    """
    display.update_monitor(1, "Selecting Estimator")
    display.display_monitor()
    """
    MONITOR UPDATE ENDS
    """

    logger.info("Importing untrained model")

    if isinstance(estimator, str) and estimator in available_estimators:
        model_definition = _all_models_internal[estimator]
        model_args = model_definition.args
        model_args = {**model_args, **kwargs}
        model = model_definition.class_def(**model_args)
        full_name = model_definition.name
    else:
        logger.info("Declaring custom model")

        model = clone(estimator)
        model.set_params(**kwargs)

        full_name = _get_model_name(model)

    # workaround for an issue with set_params in cuML
    model = clone(model)

    display.update_monitor(2, full_name)
    display.display_monitor()

    if transform_target_param and not isinstance(model, TransformedTargetRegressor):
        model = PowerTransformedTargetRegressor(
            regressor=model, power_transformer_method=transform_target_method_param
        )

    logger.info(f"{full_name} Imported succesfully")

    display.move_progress()

    """
    MONITOR UPDATE STARTS
    """
    if not cross_validation:
        display.update_monitor(1, f"Fitting {str(full_name)}")
    else:
        display.update_monitor(1, "Initializing CV")

    display.display_monitor()
    """
    MONITOR UPDATE ENDS
    """

    if not cross_validation:

        with estimator_pipeline(_internal_pipeline, model) as pipeline_with_model:
            fit_kwargs = _get_pipeline_fit_kwargs(pipeline_with_model, fit_kwargs)
            logger.info("Cross validation set to False")

            logger.info("Fitting Model")
            model_fit_start = time.time()
            with io.capture_output():
                pipeline_with_model.fit(data_X, data_y, **fit_kwargs)
            model_fit_end = time.time()

            model_fit_time = np.array(model_fit_end - model_fit_start).round(2)

            display.move_progress()

            if predict:
                predict_model(pipeline_with_model, verbose=False)
                model_results = pull(pop=True).drop("Model", axis=1)

                display_container.append(model_results)

                display.display(
                    model_results, clear=system, override=False if not system else None
                )

                logger.info(f"display_container: {len(display_container)}")

        display.move_progress()

        logger.info(str(model))
        logger.info(
            "create_models() succesfully completed......................................"
        )

        gc.collect()

        if not system:
            return (model, model_fit_time)
        return model

    """
    MONITOR UPDATE STARTS
    """
    display.update_monitor(
        1, f"Fitting {_get_cv_n_folds(fold, data_X, y=data_y, groups=groups)} Folds"
    )
    display.display_monitor()
    """
    MONITOR UPDATE ENDS
    """

    from sklearn.model_selection import cross_validate

    metrics_dict = dict([(k, v.scorer) for k, v in metrics.items()])

    logger.info("Starting cross validation")

    n_jobs = _gpu_n_jobs_param
    from sklearn.gaussian_process import (
        GaussianProcessClassifier,
        GaussianProcessRegressor,
    )

    # special case to prevent running out of memory
    if isinstance(model, (GaussianProcessClassifier, GaussianProcessRegressor)):
        n_jobs = 1

    with estimator_pipeline(_internal_pipeline, model) as pipeline_with_model:
        fit_kwargs = _get_pipeline_fit_kwargs(pipeline_with_model, fit_kwargs)
        logger.info(f"Cross validating with {cv}, n_jobs={n_jobs}")

        model_fit_start = time.time()
        scores = cross_validate(
            pipeline_with_model,
            data_X,
            data_y,
            cv=cv,
            groups=groups,
            scoring=metrics_dict,
            fit_params=fit_kwargs,
            n_jobs=n_jobs,
            return_train_score=False,
            error_score=0,
        )
        model_fit_end = time.time()
        model_fit_time = np.array(model_fit_end - model_fit_start).round(2)

        score_dict = {
            v.display_name: scores[f"test_{k}"] * (1 if v.greater_is_better else -1)
            for k, v in metrics.items()
        }

        logger.info("Calculating mean and std")

        avgs_dict = {k: [np.mean(v), np.std(v)] for k, v in score_dict.items()}

        display.move_progress()

        logger.info("Creating metrics dataframe")

        model_results = pd.DataFrame(score_dict)
        model_avgs = pd.DataFrame(avgs_dict, index=["Mean", "SD"],)

        model_results = model_results.append(model_avgs)
        model_results = model_results.round(round)

        # yellow the mean
        model_results = color_df(model_results, "yellow", ["Mean"], axis=1)
        model_results = model_results.set_precision(round)

        if refit:
            # refitting the model on complete X_train, y_train
            display.update_monitor(1, "Finalizing Model")
            display.display_monitor()
            model_fit_start = time.time()
            logger.info("Finalizing model")
            with io.capture_output():
                pipeline_with_model.fit(data_X, data_y, **fit_kwargs)
            model_fit_end = time.time()

            model_fit_time = np.array(model_fit_end - model_fit_start).round(2)
        else:
            model_fit_time /= _get_cv_n_folds(cv, data_X, y=data_y, groups=groups)

        # end runtime
        runtime_end = time.time()
        runtime = np.array(runtime_end - runtime_start).round(2)

    # mlflow logging
    if logging_param and system and refit:

        avgs_dict_log = avgs_dict.copy()
        avgs_dict_log = {k: v[0] for k, v in avgs_dict_log.items()}

        try:
            _mlflow_log_model(
                model=model,
                model_results=model_results,
                score_dict=avgs_dict_log,
                source="create_model",
                runtime=runtime,
                model_fit_time=model_fit_time,
                _prep_pipe=prep_pipe,
                log_plots=log_plots_param,
                display=display,
            )
        except:
            logger.error(f"_mlflow_log_model() for {model} raised an exception:")
            logger.error(traceback.format_exc())

    display.move_progress()

    display_container.append(model_results.data)

    if add_to_model_list:
        logger.info("Uploading results into container")

        # storing results in create_model_container
        create_model_container.append(model_results.data)

        # storing results in master_model_container
        logger.info("Uploading model into container now")
        master_model_container.append(model)

    display.display(model_results, clear=system, override=False if not system else None)

    logger.info(f"create_model_container: {len(create_model_container)}")
    logger.info(f"master_model_container: {len(master_model_container)}")
    logger.info(f"display_container: {len(display_container)}")

    logger.info(str(model))
    logger.info(
        "create_model() succesfully completed......................................"
    )
    gc.collect()

    if not system:
        return (model, model_fit_time)

    return model


def tune_model_unsupervised(
    model,
    supervised_target: str,
    supervised_type: Optional[str] = None,
    supervised_estimator: Union[str, Any] = "lr",
    optimize: Optional[str] = None,
    custom_grid: Optional[List[int]] = None,
    fold: Optional[Union[int, Any]] = None,
    groups: Optional[Union[str, Any]] = None,
    ground_truth: Optional[str] = None,
    method: str = "drop",
    fit_kwargs: Optional[dict] = None,
    round: int = 4,
    verbose: bool = True,
    display: Optional[Display] = None,
    **kwargs,
):

    function_params_str = ", ".join([f"{k}={v}" for k, v in locals().items()])

    logger = get_logger()

    logger.info("Initializing tune_model()")
    logger.info(f"tune_model({function_params_str})")

    logger.info("Checking exceptions")

    # run_time
    runtime_start = time.time()

    if not fit_kwargs:
        fit_kwargs = {}

    if supervised_target not in data_before_preprocess.columns:
        raise ValueError(
            f"{supervised_target} is not present as a column in the dataset."
        )

    warnings.filterwarnings("ignore")

    np.random.seed(seed)

    cols_to_drop = [x for x in X.columns if x.startswith(supervised_target)]
    data_X = X.drop(cols_to_drop, axis=1)
    data_y = data_before_preprocess[[supervised_target]]
    if data_y.dtypes[0] not in [int, float, bool]:
        data_y[supervised_target] = LabelEncoder().fit_transform(
            data_y[supervised_target]
        )
    data_y = data_y[supervised_target]

    temp_globals = globals()
    temp_globals["y_train"] = data_y

    if supervised_type is None:
        supervised_type, _ = infer_ml_usecase(data_y)
        logger.info(f"supervised_type inferred as {supervised_type}")

    if supervised_type == "classification":
        metrics = pycaret.containers.metrics.classification.get_all_metric_containers(
            temp_globals, raise_errors=True
        )
        available_estimators = pycaret.containers.models.classification.get_all_model_containers(
            temp_globals, raise_errors=True
        )
        ml_usecase = MLUsecase.CLASSIFICATION
    elif supervised_type == "regression":
        metrics = pycaret.containers.metrics.regression.get_all_metric_containers(
            temp_globals, raise_errors=True
        )
        available_estimators = pycaret.containers.models.regression.get_all_model_containers(
            temp_globals, raise_errors=True
        )
        ml_usecase = MLUsecase.REGRESSION
    else:
        raise ValueError(
            f"supervised_type param must be either 'classification' or 'regression'."
        )

    fold = _get_cv_splitter(fold, ml_usecase)

    if isinstance(supervised_estimator, str):
        if supervised_estimator in available_estimators:
            estimator_definition = available_estimators[supervised_estimator]
            estimator_args = estimator_definition.args
            estimator_args = {**estimator_args}
            supervised_estimator = estimator_definition.class_def(**estimator_args)
        else:
            raise ValueError(f"Unknown supervised_estimator {supervised_estimator}.")
    else:
        logger.info("Declaring custom model")

        supervised_estimator = clone(supervised_estimator)

    supervised_estimator_name = _get_model_name(
        supervised_estimator, models=available_estimators
    )

    if optimize is None:
        optimize = "Accuracy" if supervised_type == "classification" else "R2"
    optimize = _get_metric(optimize, metrics=metrics)
    if optimize is None:
        raise ValueError(
            "Optimize method not supported. See docstring for list of available parameters."
        )

    if custom_grid is not None and not isinstance(custom_grid, list):
        raise ValueError(f"custom_grid param must be a list.")

    # checking round parameter
    if type(round) is not int:
        raise TypeError("Round parameter only accepts integer value.")

    # checking verbose parameter
    if type(verbose) is not bool:
        raise TypeError("Verbose parameter can only take argument as True or False.")

    if custom_grid is None:
        if _ml_usecase == MLUsecase.CLUSTERING:
            param_grid = [2, 4, 5, 6, 8, 10, 14, 18, 25, 30, 40]
        else:
            param_grid = [0.01, 0.02, 0.03, 0.04, 0.05, 0.06, 0.07, 0.08, 0.09, 0.10]
    else:
        param_grid = custom_grid
        try:
            param_grid.remove(0)
        except ValueError:
            pass
    param_grid.sort()

    if not display:
        progress_args = {"max": len(param_grid) * 3 + (len(param_grid) + 1) * 4}
        master_display_columns = None
        timestampStr = datetime.datetime.now().strftime("%H:%M:%S")
        monitor_rows = [
            ["Initiated", ". . . . . . . . . . . . . . . . . .", timestampStr],
            ["Status", ". . . . . . . . . . . . . . . . . .", "Loading Dependencies"],
            ["Estimator", ". . . . . . . . . . . . . . . . . .", "Compiling Library"],
        ]
        display = Display(
            verbose=verbose,
            html_param=html_param,
            progress_args=progress_args,
            master_display_columns=master_display_columns,
            monitor_rows=monitor_rows,
        )

        display.display_progress()
        display.display_monitor()
        display.display_master_display()

    unsupervised_models = {}
    unsupervised_models_results = {}
    unsupervised_grids = {0: data_X}

    logger.info("Fitting unsupervised models")

    for k in param_grid:
        if _ml_usecase == MLUsecase.CLUSTERING:
            try:
                new_model, _ = create_model_unsupervised(
                    model,
                    num_clusters=k,
                    X_data=data_X,
                    display=display,
                    system=False,
                    ground_truth=ground_truth,
                    round=round,
                    fit_kwargs=fit_kwargs,
                    raise_num_clusters=True,
                    **kwargs,
                )
            except ValueError:
                raise ValueError(
                    f"Model {model} cannot be used in this function as its number of clusters cannot be set (n_clusters param required)."
                )
        else:
            new_model, _ = create_model_unsupervised(
                model,
                fraction=k,
                X_data=data_X,
                display=display,
                system=False,
                ground_truth=ground_truth,
                round=round,
                fit_kwargs=fit_kwargs,
                **kwargs,
            )
        unsupervised_models_results[k] = pull(pop=True)
        unsupervised_models[k] = new_model
        unsupervised_grids[k] = (
            assign_model(new_model, verbose=False, transformation=True)
            .reset_index(drop=True)
            .drop(cols_to_drop, axis=1)
        )
        if _ml_usecase == MLUsecase.CLUSTERING:
            unsupervised_grids[k] = pd.get_dummies(
                unsupervised_grids[k], columns=["Cluster"],
            )
        elif method == "drop":
            unsupervised_grids[k] = unsupervised_grids[k][
                unsupervised_grids[k]["Anomaly"] == 0
            ].drop(["Anomaly", "Anomaly_Score"], axis=1)

    results = {}

    logger.info("Fitting supervised estimator")

    for k, v in unsupervised_grids.items():
        create_model_supervised(
            supervised_estimator,
            fold=fold,
            display=display,
            system=False,
            X_train_data=v,
            y_train_data=data_y[data_y.index.isin(v.index)],
            metrics=metrics,
            groups=groups,
            round=round,
            refit=False,
        )
        results[k] = pull(pop=True).loc["Mean"]
        display.move_progress()

    logger.info("Compiling results")

    results = pd.DataFrame(results).T

    greater_is_worse_columns = {
        v.display_name for k, v in metrics.items() if not v.greater_is_better
    }

    best_model_idx = (
        results.drop(0)
        .sort_values(
            by=optimize.display_name, ascending=optimize in greater_is_worse_columns
        )
        .index[0]
    )

    def highlight_max(s):
        to_highlight = s == s.max()
        return ["background-color: yellow" if v else "" for v in to_highlight]

    def highlight_min(s):
        to_highlight = s == s.min()
        return ["background-color: yellow" if v else "" for v in to_highlight]

    results = results.style.apply(
        highlight_max,
        subset=[x for x in results.columns if x not in greater_is_worse_columns],
    ).apply(
        highlight_min,
        subset=[x for x in results.columns if x in greater_is_worse_columns],
    )

    # end runtime
    runtime_end = time.time()
    runtime = np.array(runtime_end - runtime_start).round(2)

    if _ml_usecase == MLUsecase.CLUSTERING:
        best_model, best_model_fit_time = create_model_unsupervised(
            unsupervised_models[best_model_idx],
            num_clusters=best_model_idx,
            system=False,
            round=round,
            ground_truth=ground_truth,
            fit_kwargs=fit_kwargs,
            display=display,
            **kwargs,
        )
    else:
        best_model, best_model_fit_time = create_model_unsupervised(
            unsupervised_models[best_model_idx],
            fraction=best_model_idx,
            system=False,
            round=round,
            fit_kwargs=fit_kwargs,
            display=display,
            **kwargs,
        )
    best_model_results = pull(pop=True)

    if logging_param:

        metrics_log = {k: v[0] for k, v in best_model_results.items()}

        try:
            _mlflow_log_model(
                model=model,
                model_results=None,
                score_dict=metrics_log,
                source="tune_model",
                runtime=runtime,
                model_fit_time=best_model_fit_time,
                _prep_pipe=prep_pipe,
                log_plots=log_plots_param,
                display=display,
            )
        except:
            logger.error(f"_mlflow_log_model() for {model} raised an exception:")
            logger.error(traceback.format_exc())

    results = results.set_precision(round)
    display_container.append(results)

    display.display(results, clear=True)

    if html_param and verbose:
        logger.info("Rendering Visual")
        plot_df = results.data.drop(
            [x for x in results.columns if x != optimize.display_name], axis=1
        )

        fig = go.Figure()
        fig.add_trace(
            go.Scatter(
                x=plot_df.index,
                y=plot_df[optimize.display_name],
                mode="lines+markers",
                name=optimize.display_name,
            )
        )
        msg = (
            "Number of Clusters"
            if _ml_usecase == MLUsecase.CLUSTERING
            else "Anomaly Fraction"
        )
        title = f"{supervised_estimator_name} Metrics and {msg} by {_get_model_name(best_model)}"
        fig.update_layout(
            plot_bgcolor="rgb(245,245,245)",
            title={
                "text": title,
                "y": 0.95,
                "x": 0.45,
                "xanchor": "center",
                "yanchor": "top",
            },
            xaxis_title=msg,
            yaxis_title=optimize.display_name,
        )
        fig.show()
        logger.info("Visual Rendered Successfully")

    logger.info(f"create_model_container: {len(create_model_container)}")
    logger.info(f"master_model_container: {len(master_model_container)}")
    logger.info(f"display_container: {len(display_container)}")

    logger.info(str(best_model))
    logger.info(
        "tune_model() succesfully completed......................................"
    )

    gc.collect()

    return best_model


def tune_model_supervised(
    estimator,
    fold: Optional[Union[int, Any]] = None,
    round: int = 4,
    n_iter: int = 10,
    custom_grid: Optional[Union[Dict[str, list], Any]] = None,
    optimize: str = "Accuracy",
    custom_scorer=None,  # added in pycaret==2.1 - depreciated
    search_library: str = "scikit-learn",
    search_algorithm: Optional[str] = None,
    early_stopping: Any = False,
    early_stopping_max_iters: int = 10,
    choose_better: bool = False,
    fit_kwargs: Optional[dict] = None,
    groups: Optional[Union[str, Any]] = None,
    return_tuner: bool = False,
    verbose: bool = True,
    tuner_verbose: Union[int, bool] = True,
    display: Optional[Display] = None,
    **kwargs,
) -> Any:

    """
    This function tunes the hyperparameters of a model and scores it using Cross Validation.
    The output prints a score grid that shows Accuracy, AUC, Recall
    Precision, F1, Kappa and MCC by fold (by default = 10 Folds).

    This function returns a trained model object.

    Example
    -------
    >>> from pycaret.datasets import get_data
    >>> juice = get_data('juice')
    >>> experiment_name = setup(data = juice,  target = 'Purchase')
    >>> xgboost = create_model('xgboost')
    >>> tuned_xgboost = tune_model(xgboost)

    This will tune the hyperparameters of Extreme Gradient Boosting Classifier.


    Parameters
    ----------
    estimator : object, default = None

    fold: integer or scikit-learn compatible CV generator, default = None
        Controls cross-validation. If None, will use the CV generator defined in setup().
        If integer, will use KFold CV with that many folds.
        When cross_validation is False, this parameter is ignored.

    round: integer, default = 4
        Number of decimal places the metrics in the score grid will be rounded to.

    n_iter: integer, default = 10
        Number of iterations within the Random Grid Search. For every iteration,
        the model randomly selects one value from the pre-defined grid of
        hyperparameters.

    custom_grid: dictionary, default = None
        To use custom hyperparameters for tuning pass a dictionary with parameter name
        and values to be iterated. When set to None it uses pre-defined tuning grid.
        Custom grids must be in a format supported by the chosen search library.

    optimize: str, default = 'Accuracy'
        Measure used to select the best model through hyperparameter tuning.
        Can be either a string representing a metric or a custom scorer object
        created using sklearn.make_scorer.

    custom_scorer: object, default = None
        Will be eventually depreciated.
        custom_scorer can be passed to tune hyperparameters of the model. It must be
        created using sklearn.make_scorer.

    search_library: str, default = 'scikit-learn'
        The search library used to tune hyperparameters.
        Possible values:

        - 'scikit-learn' - default, requires no further installation
        - 'scikit-optimize' - scikit-optimize. ``pip install scikit-optimize`` https://scikit-optimize.github.io/stable/
        - 'tune-sklearn' - Ray Tune scikit API. Does not support GPU models.
          ``pip install tune-sklearn ray[tune]`` https://github.com/ray-project/tune-sklearn
        - 'optuna' - Optuna. ``pip install optuna`` https://optuna.org/

    search_algorithm: str, default = None
        The search algorithm to be used for finding the best hyperparameters.
        Selection of search algorithms depends on the search_library parameter.
        Some search algorithms require additional libraries to be installed.
        If None, will use search library-specific default algorith.
        'scikit-learn' possible values:

        - 'random' - random grid search (default)
        - 'grid' - grid search

        'scikit-optimize' possible values:

        - 'bayesian' - Bayesian search (default)

        'tune-sklearn' possible values:

        - 'random' - random grid search (default)
        - 'grid' - grid search
        - 'bayesian' - Bayesian search using scikit-optimize
          ``pip install scikit-optimize``
        - 'hyperopt' - Tree-structured Parzen Estimator search using Hyperopt
          ``pip install hyperopt``
        - 'optuna' - Tree-structured Parzen Estimator search using Optuna
          ``pip install optuna``
        - 'bohb' - Bayesian search using HpBandSter
          ``pip install hpbandster ConfigSpace``

        'optuna' possible values:

        - 'random' - randomized search
        - 'tpe' - Tree-structured Parzen Estimator search (default)

    early_stopping: bool or str or object, default = False
        Use early stopping to stop fitting to a hyperparameter configuration
        if it performs poorly. Ignored if search_library is ``scikit-learn``, or
        if the estimator doesn't have partial_fit attribute.
        If False or None, early stopping will not be used.
        Can be either an object accepted by the search library or one of the
        following:

        - 'asha' for Asynchronous Successive Halving Algorithm
        - 'hyperband' for Hyperband
        - 'median' for median stopping rule
        - If False or None, early stopping will not be used.

        More info for Optuna - https://optuna.readthedocs.io/en/stable/reference/pruners.html
        More info for Ray Tune (tune-sklearn) - https://docs.ray.io/en/master/tune/api_docs/schedulers.html

    early_stopping_max_iters: int, default = 10
        Maximum number of epochs to run for each sampled configuration.
        Ignored if early_stopping is False or None.

    choose_better: bool, default = False
        When set to set to True, base estimator is returned when the performance doesn't
        improve by tune_model. This gurantees the returned object would perform atleast
        equivalent to base estimator created using create_model or model returned by
        compare_models.

    fit_kwargs: dict, default = {} (empty dict)
        Dictionary of arguments passed to the fit method of the tuner.

    groups: str or array-like, with shape (n_samples,), default = None
        Optional Group labels for the samples used while splitting the dataset into train/test set.
        If string is passed, will use the data column with that name as the groups.
        Only used if a group based cross-validation generator is used (eg. GroupKFold).
        If None, will use the value set in fold_groups param in setup().

    return_tuner: bool, default = False
        If True, will reutrn a tuple of (model, tuner_object). Otherwise,
        will return just the best model.

    verbose: bool, default = True
        Score grid is not printed when verbose is set to False.

    tuner_verbose: bool or in, default = True
        If True or above 0, will print messages from the tuner. Higher values
        print more messages. Ignored if verbose param is False.

    **kwargs:
        Additional keyword arguments to pass to the optimizer.

    Returns
    -------
    score_grid
        A table containing the scores of the model across the kfolds.
        Scoring metrics used are Accuracy, AUC, Recall, Precision, F1,
        Kappa and MCC. Mean and standard deviation of the scores across
        the folds are also returned.

    model
        Trained and tuned model object.

    tuner_object
        Only if return_tuner param is True. The object used for tuning.

    Notes
    -----

    - If a StackingClassifier is passed, the hyperparameters of the meta model (final_estimator)
      will be tuned.

    - If a VotingClassifier is passed, the weights will be tuned.

    Warnings
    --------

    - Using 'Grid' search algorithm with default parameter grids may result in very
      long computation.


    """
    function_params_str = ", ".join([f"{k}={v}" for k, v in locals().items()])

    logger = get_logger()

    logger.info("Initializing tune_model()")
    logger.info(f"tune_model({function_params_str})")

    logger.info("Checking exceptions")

    # run_time
    runtime_start = time.time()

    if not fit_kwargs:
        fit_kwargs = {}

    # checking estimator if string
    if type(estimator) is str:
        raise TypeError(
            "The behavior of tune_model in version 1.0.1 is changed. Please pass trained model object."
        )

    # Check for estimator
    if not hasattr(estimator, "fit"):
        raise ValueError(
            f"Estimator {estimator} does not have the required fit() method."
        )

    # checking fold parameter
    if fold is not None and not (type(fold) is int or is_sklearn_cv_generator(fold)):
        raise TypeError(
            "fold parameter must be either None, an integer or a scikit-learn compatible CV generator object."
        )

    # checking round parameter
    if type(round) is not int:
        raise TypeError("Round parameter only accepts integer value.")

    # checking n_iter parameter
    if type(n_iter) is not int:
        raise TypeError("n_iter parameter only accepts integer value.")

    # checking early_stopping parameter
    possible_early_stopping = ["asha", "Hyperband", "Median"]
    if (
        isinstance(early_stopping, str)
        and early_stopping not in possible_early_stopping
    ):
        raise TypeError(
            f"early_stopping parameter must be one of {', '.join(possible_early_stopping)}"
        )

    # checking early_stopping_max_iters parameter
    if type(early_stopping_max_iters) is not int:
        raise TypeError(
            "early_stopping_max_iters parameter only accepts integer value."
        )

    # checking search_library parameter
    possible_search_libraries = [
        "scikit-learn",
        "scikit-optimize",
        "tune-sklearn",
        "optuna",
    ]
    search_library = search_library.lower()
    if search_library not in possible_search_libraries:
        raise ValueError(
            f"search_library parameter must be one of {', '.join(possible_search_libraries)}"
        )

    if search_library == "scikit-optimize":
        try:
            import skopt
        except ImportError:
            raise ImportError(
                "'scikit-optimize' requires scikit-optimize package to be installed. Do: pip install scikit-optimize"
            )

        if not search_algorithm:
            search_algorithm = "bayesian"

        possible_search_algorithms = ["bayesian"]
        if search_algorithm not in possible_search_algorithms:
            raise ValueError(
                f"For 'scikit-optimize' search_algorithm parameter must be one of {', '.join(possible_search_algorithms)}"
            )

    elif search_library == "tune-sklearn":
        try:
            import tune_sklearn
        except ImportError:
            raise ImportError(
                "'tune-sklearn' requires tune_sklearn package to be installed. Do: pip install tune-sklearn ray[tune]"
            )

        if not search_algorithm:
            search_algorithm = "random"

        possible_search_algorithms = [
            "random",
            "grid",
            "bayesian",
            "hyperopt",
            "bohb",
            "optuna",
        ]
        if search_algorithm not in possible_search_algorithms:
            raise ValueError(
                f"For 'tune-sklearn' search_algorithm parameter must be one of {', '.join(possible_search_algorithms)}"
            )

        if search_algorithm == "bohb":
            try:
                from ray.tune.suggest.bohb import TuneBOHB
                from ray.tune.schedulers import HyperBandForBOHB
                import ConfigSpace as CS
                import hpbandster
            except ImportError:
                raise ImportError(
                    "It appears that either HpBandSter or ConfigSpace is not installed. Do: pip install hpbandster ConfigSpace"
                )
        elif search_algorithm == "hyperopt":
            try:
                from ray.tune.suggest.hyperopt import HyperOptSearch
                from hyperopt import hp
            except ImportError:
                raise ImportError(
                    "It appears that hyperopt is not installed. Do: pip install hyperopt"
                )
        elif search_algorithm == "bayesian":
            try:
                import skopt
            except ImportError:
                raise ImportError(
                    "It appears that scikit-optimize is not installed. Do: pip install scikit-optimize"
                )
        elif search_algorithm == "optuna":
            try:
                import optuna
            except ImportError:
                raise ImportError(
                    "'optuna' requires optuna package to be installed. Do: pip install optuna"
                )

    elif search_library == "optuna":
        try:
            import optuna
        except ImportError:
            raise ImportError(
                "'optuna' requires optuna package to be installed. Do: pip install optuna"
            )

        if not search_algorithm:
            search_algorithm = "tpe"

        possible_search_algorithms = ["random", "tpe"]
        if search_algorithm not in possible_search_algorithms:
            raise ValueError(
                f"For 'optuna' search_algorithm parameter must be one of {', '.join(possible_search_algorithms)}"
            )
    else:
        if not search_algorithm:
            search_algorithm = "random"

        possible_search_algorithms = ["random", "grid"]
        if search_algorithm not in possible_search_algorithms:
            raise ValueError(
                f"For 'scikit-learn' search_algorithm parameter must be one of {', '.join(possible_search_algorithms)}"
            )

    if custom_scorer is not None:
        optimize = custom_scorer
        warnings.warn(
            "custom_scorer parameter will be depreciated, use optimize instead",
            DeprecationWarning,
            stacklevel=2,
        )

    if isinstance(optimize, str):
        # checking optimize parameter
        optimize = _get_metric(optimize)
        if optimize is None:
            raise ValueError(
                "Optimize method not supported. See docstring for list of available parameters."
            )

        # checking optimize parameter for multiclass
        if _is_multiclass():
            if not optimize.is_multiclass:
                raise TypeError(
                    "Optimization metric not supported for multiclass problems. See docstring for list of other optimization parameters."
                )
    else:
        logger.info(f"optimize set to user defined function {optimize}")

    # checking verbose parameter
    if type(verbose) is not bool:
        raise TypeError("verbose parameter can only take argument as True or False.")

    # checking verbose parameter
    if type(return_tuner) is not bool:
        raise TypeError(
            "return_tuner parameter can only take argument as True or False."
        )

    if not verbose:
        tuner_verbose = 0

    if type(tuner_verbose) not in (bool, int):
        raise TypeError("tuner_verbose parameter must be a bool or an int.")

    tuner_verbose = int(tuner_verbose)

    if tuner_verbose < 0:
        tuner_verbose = 0
    elif tuner_verbose > 2:
        tuner_verbose = 2

    """

    ERROR HANDLING ENDS HERE

    """

    fold = _get_cv_splitter(fold)

    groups = _get_groups(groups)

    if not display:
        progress_args = {"max": 3 + 4}
        master_display_columns = [v.display_name for k, v in _all_metrics.items()]
        timestampStr = datetime.datetime.now().strftime("%H:%M:%S")
        monitor_rows = [
            ["Initiated", ". . . . . . . . . . . . . . . . . .", timestampStr],
            ["Status", ". . . . . . . . . . . . . . . . . .", "Loading Dependencies"],
            ["Estimator", ". . . . . . . . . . . . . . . . . .", "Compiling Library"],
        ]
        display = Display(
            verbose=verbose,
            html_param=html_param,
            progress_args=progress_args,
            master_display_columns=master_display_columns,
            monitor_rows=monitor_rows,
        )

        display.display_progress()
        display.display_monitor()
        display.display_master_display()

    # ignore warnings

    warnings.filterwarnings("ignore")

    import logging

    np.random.seed(seed)

    logger.info("Copying training dataset")
    # Storing X_train and y_train in data_X and data_y parameter
    data_X = X_train.copy()
    data_y = y_train.copy()

    # reset index
    data_X.reset_index(drop=True, inplace=True)
    data_y.reset_index(drop=True, inplace=True)

    display.move_progress()

    # setting optimize parameter

    compare_dimension = optimize.display_name
    optimize = optimize.scorer

    # convert trained estimator into string name for grids

    logger.info("Checking base model")

    is_stacked_model = False

    if hasattr(estimator, "final_estimator"):
        logger.info("Model is stacked, using the definition of the meta-model")
        is_stacked_model = True
        estimator_id = _get_model_id(estimator.final_estimator)
    else:
        estimator_id = _get_model_id(estimator)
    if estimator_id is None:
        if custom_grid is None:
            raise ValueError(
                "When passing a model not in PyCaret's model library, the custom_grid parameter must be provided."
            )
        estimator_name = _get_model_name(estimator)
        estimator_definition = None
        logger.info("A custom model has been passed")
    else:
        estimator_definition = _all_models_internal[estimator_id]
        estimator_name = estimator_definition.name
    logger.info(f"Base model : {estimator_name}")

    if estimator_definition is None or estimator_definition.tunable is None:
        model = clone(estimator)
    else:
        logger.info("Model has a special tunable class, using that")
        if is_stacked_model:
            model = clone(estimator)
            model.set_params(
                final_estimator=estimator_definition.tunable(**estimator.get_params())
            )
        else:
            model = clone(estimator_definition.tunable(**estimator.get_params()))

    base_estimator = model

    if is_stacked_model:
        base_estimator = model.final_estimator

    display.update_monitor(2, estimator_name)
    display.display_monitor()

    display.move_progress()

    logger.info("Declaring metric variables")

    """
    MONITOR UPDATE STARTS
    """

    display.update_monitor(1, "Searching Hyperparameters")
    display.display_monitor()

    """
    MONITOR UPDATE ENDS
    """

    logger.info("Defining Hyperparameters")

    from pycaret.internal.tunable import VotingClassifier, VotingRegressor

    def total_combintaions_in_grid(grid):
        nc = 1

        def get_iter(x):
            if isinstance(x, dict):
                return x.values()
            return x

        for v in get_iter(grid):
            if isinstance(v, dict):
                for v2 in get_iter(v):
                    nc *= len(v2)
            else:
                nc *= len(v)
        return nc

    def get_ccp_alphas(estimator):
        path = estimator.cost_complexity_pruning_path(X_train, y_train)
        ccp_alphas, impurities = path.ccp_alphas, path.impurities
        return list(ccp_alphas[:-1])

    if custom_grid is not None:
        if not isinstance(custom_grid, dict):
            raise TypeError(f"custom_grid must be a dict, got {type(custom_grid)}.")
        param_grid = custom_grid
        if not (
            search_library == "scikit-learn"
            or (
                search_library == "tune-sklearn"
                and (search_algorithm == "grid" or search_algorithm == "random")
            )
        ):
            param_grid = {
                k: CategoricalDistribution(v) if isinstance(v, Iterable) else v
                for k, v in param_grid.items()
            }
        elif any(isinstance(v, Distribution) for k, v in param_grid.items()):
            raise TypeError(
                f"For the combination of search_library {search_library} and search_algorithm {search_algorithm}, PyCaret Distribution objects are not supported. Pass a list or other object supported by the search library (in most cases, an object with a 'rvs' function)."
            )
    elif search_library == "scikit-learn" or (
        search_library == "tune-sklearn"
        and (search_algorithm == "grid" or search_algorithm == "random")
    ):
        param_grid = estimator_definition.tune_grid
        if isinstance(base_estimator, (VotingClassifier, VotingRegressor)):
            # special case to handle VotingClassifier, as weights need to be
            # generated dynamically
            param_grid = {
                f"weight_{i}": np.arange(0.01, 1, 0.01)
                for i, e in enumerate(base_estimator.estimators)
            }
        # if hasattr(base_estimator, "cost_complexity_pruning_path"):
        #     # special case for Tree-based models
        #     param_grid["ccp_alpha"] = get_ccp_alphas(base_estimator)
        #     if "min_impurity_decrease" in param_grid:
        #         param_grid.pop("min_impurity_decrease")

        if search_algorithm != "grid":
            tc = total_combintaions_in_grid(param_grid)
            if tc <= n_iter:
                logger.info(
                    f"{n_iter} is bigger than total combinations {tc}, setting search algorithm to grid"
                )
                search_algorithm = "grid"
    else:
        param_grid = estimator_definition.tune_distribution

        if isinstance(base_estimator, (VotingClassifier, VotingRegressor)):
            # special case to handle VotingClassifier, as weights need to be
            # generated dynamically
            param_grid = {
                f"weight_{i}": UniformDistribution(0.000000001, 1)
                for i, e in enumerate(base_estimator.estimators)
            }
        # if hasattr(base_estimator, "cost_complexity_pruning_path"):
        #     # special case for Tree-based models
        #     param_grid["ccp_alpha"] = CategoricalDistribution(
        #         get_ccp_alphas(base_estimator)
        #     )
        #     if "min_impurity_decrease" in param_grid:
        #         param_grid.pop("min_impurity_decrease")

    if not param_grid:
        raise ValueError(
            "parameter grid for tuning is empty. If passing custom_grid, make sure that it is not empty. If not passing custom_grid, the passed estimator does not have a built-in tuning grid."
        )

    suffixes = []

    if is_stacked_model:
        logger.info("Stacked model passed, will tune meta model hyperparameters")
        suffixes.append("final_estimator")

    gc.collect()

    with estimator_pipeline(_internal_pipeline, model) as pipeline_with_model:
        extra_params = {}

        fit_kwargs = _get_pipeline_fit_kwargs(pipeline_with_model, fit_kwargs)

        actual_estimator_label = get_pipeline_estimator_label(pipeline_with_model)

        suffixes.append(actual_estimator_label)

        suffixes = "__".join(reversed(suffixes))

        param_grid = {f"{suffixes}__{k}": v for k, v in param_grid.items()}

        if estimator_definition is not None:
            search_kwargs = {**estimator_definition.tune_args, **kwargs}
            n_jobs = (
                _gpu_n_jobs_param
                if estimator_definition.is_gpu_enabled
                else n_jobs_param
            )
        else:
            search_kwargs = {}
            n_jobs = n_jobs_param

        if custom_grid is not None:
            logger.info(f"custom_grid: {param_grid}")

        from sklearn.gaussian_process import GaussianProcessClassifier

        # special case to prevent running out of memory
        if isinstance(pipeline_with_model.steps[-1][1], GaussianProcessClassifier):
            n_jobs = 1

        logger.info(f"Tuning with n_jobs={n_jobs}")

        def get_optuna_tpe_sampler():
            try:
                tpe_sampler = optuna.samplers.TPESampler(
                    seed=seed, multivariate=True, constant_liar=True
                )
            except TypeError:
                # constant_liar added in 2.8.0
                tpe_sampler = optuna.samplers.TPESampler(seed=seed, multivariate=True)
            return tpe_sampler

        if search_library == "optuna":
            # suppress output
            logging.getLogger("optuna").setLevel(logging.WARNING)

            pruner_translator = {
                "asha": optuna.pruners.SuccessiveHalvingPruner(),
                "hyperband": optuna.pruners.HyperbandPruner(),
                "median": optuna.pruners.MedianPruner(),
                False: optuna.pruners.NopPruner(),
                None: optuna.pruners.NopPruner(),
            }
            pruner = early_stopping
            if pruner in pruner_translator:
                pruner = pruner_translator[early_stopping]

            sampler_translator = {
                "tpe": get_optuna_tpe_sampler(),
                "random": optuna.samplers.RandomSampler(seed=seed),
            }
            sampler = sampler_translator[search_algorithm]

            try:
                param_grid = get_optuna_distributions(param_grid)
            except:
                logger.warning(
                    "Couldn't convert param_grid to specific library distributions. Exception:"
                )
                logger.warning(traceback.format_exc())

            study = optuna.create_study(
                direction="maximize", sampler=sampler, pruner=pruner
            )

            logger.info("Initializing optuna.integration.OptunaSearchCV")
            model_grid = optuna.integration.OptunaSearchCV(
                estimator=pipeline_with_model,
                param_distributions=param_grid,
                cv=fold,
                enable_pruning=early_stopping
                and can_early_stop(pipeline_with_model, True, False, False, param_grid),
                max_iter=early_stopping_max_iters,
                n_jobs=n_jobs,
                n_trials=n_iter,
                random_state=seed,
                scoring=optimize,
                study=study,
                refit=False,
                verbose=tuner_verbose,
                error_score="raise",
                **search_kwargs,
            )

        elif search_library == "tune-sklearn":

            early_stopping_translator = {
                "asha": "ASHAScheduler",
                "hyperband": "HyperBandScheduler",
                "median": "MedianStoppingRule",
            }
            if early_stopping in early_stopping_translator:
                early_stopping = early_stopping_translator[early_stopping]

            do_early_stop = early_stopping and can_early_stop(
                pipeline_with_model, True, True, True, param_grid
            )

            if not do_early_stop and search_algorithm == "bohb":
                raise ValueError(
                    "'bohb' requires early_stopping = True and the estimator to support early stopping (has partial_fit, warm_start or is an XGBoost model)."
                )

            elif early_stopping and can_early_stop(
                pipeline_with_model, False, True, False, param_grid
            ):
                if "actual_estimator__n_estimators" in param_grid:
                    if custom_grid is None:
                        extra_params[
                            "actual_estimator__n_estimators"
                        ] = pipeline_with_model.get_params()[
                            "actual_estimator__n_estimators"
                        ]
                        param_grid.pop("actual_estimator__n_estimators")
                    else:
                        raise ValueError(
                            "Param grid cannot contain n_estimators or max_iter if early_stopping is True and the model is warm started. Use early_stopping_max_iters params to set the upper bound of n_estimators or max_iter."
                        )
                if "actual_estimator__max_iter" in param_grid:
                    if custom_grid is None:
                        param_grid.pop("actual_estimator__max_iter")
                    else:
                        raise ValueError(
                            "Param grid cannot contain n_estimators or max_iter if early_stopping is True and the model is warm started. Use early_stopping_max_iters params to set the upper bound of n_estimators or max_iter."
                        )

            from tune_sklearn import TuneSearchCV, TuneGridSearchCV

            with (
                true_warm_start(pipeline_with_model) if do_early_stop else nullcontext()
            ), set_n_jobs(pipeline_with_model, 1), (
                patch.dict("os.environ", {"TUNE_GLOBAL_CHECKPOINT_S": "1000000"})
                if "TUNE_GLOBAL_CHECKPOINT_S" not in os.environ
                else nullcontext()
            ):
                if search_algorithm == "grid":

                    logger.info("Initializing tune_sklearn.TuneGridSearchCV")
                    model_grid = TuneGridSearchCV(
                        estimator=pipeline_with_model,
                        param_grid=param_grid,
                        early_stopping=do_early_stop,
                        scoring=optimize,
                        cv=fold,
                        max_iters=early_stopping_max_iters,
                        n_jobs=n_jobs,
                        use_gpu=gpu_param,
                        refit=False,
                        verbose=tuner_verbose,
                        pipeline_auto_early_stop=True,
                        **search_kwargs,
                    )
                else:
                    if search_algorithm == "hyperopt":
                        try:
                            param_grid = get_hyperopt_distributions(param_grid)
                        except:
                            logger.warning(
                                "Couldn't convert param_grid to specific library distributions. Exception:"
                            )
                            logger.warning(traceback.format_exc())
                    elif search_algorithm == "bayesian":
                        try:
                            param_grid = get_skopt_distributions(param_grid)
                        except:
                            logger.warning(
                                "Couldn't convert param_grid to specific library distributions. Exception:"
                            )
                            logger.warning(traceback.format_exc())
                    elif search_algorithm == "bohb":
                        try:
                            param_grid = get_CS_distributions(param_grid)
                        except:
                            logger.warning(
                                "Couldn't convert param_grid to specific library distributions. Exception:"
                            )
                            logger.warning(traceback.format_exc())
                    elif search_algorithm != "random":
                        try:
                            param_grid = get_tune_distributions(param_grid)
                        except:
                            logger.warning(
                                "Couldn't convert param_grid to specific library distributions. Exception:"
                            )
                            logger.warning(traceback.format_exc())
                    if search_algorithm == "optuna" and not "sampler" in search_kwargs:
                        import optuna

                        search_kwargs["sampler"] = get_optuna_tpe_sampler()
                    logger.info(
                        f"Initializing tune_sklearn.TuneSearchCV, {search_algorithm}"
                    )
                    model_grid = TuneSearchCV(
                        estimator=pipeline_with_model,
                        search_optimization=search_algorithm,
                        param_distributions=param_grid,
                        n_trials=n_iter,
                        early_stopping=do_early_stop,
                        scoring=optimize,
                        cv=fold,
                        random_state=seed,
                        max_iters=early_stopping_max_iters,
                        n_jobs=n_jobs,
                        use_gpu=gpu_param,
                        refit=True,
                        verbose=tuner_verbose,
                        pipeline_auto_early_stop=True,
                        **search_kwargs,
                    )
        elif search_library == "scikit-optimize":
            import skopt

            try:
                param_grid = get_skopt_distributions(param_grid)
            except:
                logger.warning(
                    "Couldn't convert param_grid to specific library distributions. Exception:"
                )
                logger.warning(traceback.format_exc())

            logger.info("Initializing skopt.BayesSearchCV")
            model_grid = skopt.BayesSearchCV(
                estimator=pipeline_with_model,
                search_spaces=param_grid,
                scoring=optimize,
                n_iter=n_iter,
                cv=fold,
                random_state=seed,
                refit=False,
                n_jobs=n_jobs,
                verbose=tuner_verbose,
                **search_kwargs,
            )
        else:
            # needs to be imported like that for the monkeypatch
            import sklearn.model_selection._search

            if search_algorithm == "grid":
                logger.info("Initializing GridSearchCV")
                model_grid = sklearn.model_selection._search.GridSearchCV(
                    estimator=pipeline_with_model,
                    param_grid=param_grid,
                    scoring=optimize,
                    cv=fold,
                    refit=False,
                    n_jobs=n_jobs,
                    verbose=tuner_verbose,
                    **search_kwargs,
                )
            else:
                logger.info("Initializing RandomizedSearchCV")
                model_grid = sklearn.model_selection._search.RandomizedSearchCV(
                    estimator=pipeline_with_model,
                    param_distributions=param_grid,
                    scoring=optimize,
                    n_iter=n_iter,
                    cv=fold,
                    random_state=seed,
                    refit=False,
                    n_jobs=n_jobs,
                    verbose=tuner_verbose,
                    **search_kwargs,
                )

        # with io.capture_output():
        if search_library == "scikit-learn":
            # monkey patching to fix overflows on Windows
            with patch(
                "sklearn.model_selection._search.sample_without_replacement",
                pycaret.internal.patches.sklearn._mp_sample_without_replacement,
            ), patch(
                "sklearn.model_selection._search.ParameterGrid.__getitem__",
                pycaret.internal.patches.sklearn._mp_ParameterGrid_getitem,
            ):
                model_grid.fit(X_train, y_train, groups=groups, **fit_kwargs)
        else:
            model_grid.fit(X_train, y_train, groups=groups, **fit_kwargs)
        best_params = model_grid.best_params_
        logger.info(f"best_params: {best_params}")
        best_params = {**best_params, **extra_params}
        if actual_estimator_label:
            best_params = {
                k.replace(f"{actual_estimator_label}__", ""): v
                for k, v in best_params.items()
            }
        cv_results = None
        try:
            cv_results = model_grid.cv_results_
        except:
            logger.warning("Couldn't get cv_results from model_grid. Exception:")
            logger.warning(traceback.format_exc())

    display.move_progress()

    logger.info("Hyperparameter search completed")

    if isinstance(model, TunableMixin):
        logger.info("Getting base sklearn object from tunable")
        model.set_params(**best_params)
        best_params = {
            k: v
            for k, v in model.get_params().items()
            if k in model.get_base_sklearn_params().keys()
        }
        model = model.get_base_sklearn_object()

    logger.info("SubProcess create_model() called ==================================")
    best_model, model_fit_time = create_model_supervised(
        estimator=model,
        system=False,
        display=display,
        fold=fold,
        round=round,
        groups=groups,
        fit_kwargs=fit_kwargs,
        **best_params,
    )
    model_results = pull()
    logger.info("SubProcess create_model() end ==================================")

    if choose_better:
        best_model = _choose_better(
            [estimator, (best_model, model_results)],
            compare_dimension,
            fold,
            groups=groups,
            fit_kwargs=fit_kwargs,
            display=display,
        )

    # end runtime
    runtime_end = time.time()
    runtime = np.array(runtime_end - runtime_start).round(2)

    # mlflow logging
    if logging_param:

        avgs_dict_log = {k: v for k, v in model_results.loc["Mean"].items()}

        try:
            _mlflow_log_model(
                model=best_model,
                model_results=model_results,
                score_dict=avgs_dict_log,
                source="tune_model",
                runtime=runtime,
                model_fit_time=model_fit_time,
                _prep_pipe=prep_pipe,
                log_plots=log_plots_param,
                tune_cv_results=cv_results,
                display=display,
            )
        except:
            logger.error(f"_mlflow_log_model() for {best_model} raised an exception:")
            logger.error(traceback.format_exc())

    model_results = color_df(model_results, "yellow", ["Mean"], axis=1)
    model_results = model_results.set_precision(round)
    display.display(model_results, clear=True)

    logger.info(f"create_model_container: {len(create_model_container)}")
    logger.info(f"master_model_container: {len(master_model_container)}")
    logger.info(f"display_container: {len(display_container)}")

    logger.info(str(best_model))
    logger.info(
        "tune_model() succesfully completed......................................"
    )

    gc.collect()
    if return_tuner:
        return (best_model, model_grid)
    return best_model


def ensemble_model(
    estimator,
    method: str = "Bagging",
    fold: Optional[Union[int, Any]] = None,
    n_estimators: int = 10,
    round: int = 4,
    choose_better: bool = False,
    optimize: str = "Accuracy",
    fit_kwargs: Optional[dict] = None,
    groups: Optional[Union[str, Any]] = None,
    verbose: bool = True,
    display: Optional[Display] = None,  # added in pycaret==2.2.0
) -> Any:
    """
    This function ensembles the trained base estimator using the method defined in
    'method' param (default = 'Bagging'). The output prints a score grid that shows
    Accuracy, AUC, Recall, Precision, F1, Kappa and MCC by fold (default = 10 Fold).

    This function returns a trained model object.

    Model must be created using create_model() or tune_model().

    Example
    -------
    >>> from pycaret.datasets import get_data
    >>> juice = get_data('juice')
    >>> experiment_name = setup(data = juice,  target = 'Purchase')
    >>> dt = create_model('dt')
    >>> ensembled_dt = ensemble_model(dt)

    This will return an ensembled Decision Tree model using 'Bagging'.

    Parameters
    ----------
    estimator : object, default = None

    method: str, default = 'Bagging'
        Bagging method will create an ensemble meta-estimator that fits base
        classifiers each on random subsets of the original dataset. The other
        available method is 'Boosting' which will create a meta-estimators by
        fitting a classifier on the original dataset and then fits additional
        copies of the classifier on the same dataset but where the weights of
        incorrectly classified instances are adjusted such that subsequent
        classifiers focus more on difficult cases.

    fold: integer or scikit-learn compatible CV generator, default = None
        Controls cross-validation. If None, will use the CV generator defined in setup().
        If integer, will use KFold CV with that many folds.
        When cross_validation is False, this parameter is ignored.

    n_estimators: integer, default = 10
        The number of base estimators in the ensemble.
        In case of perfect fit, the learning procedure is stopped early.

    round: integer, default = 4
        Number of decimal places the metrics in the score grid will be rounded to.

    choose_better: bool, default = False
        When set to set to True, base estimator is returned when the metric doesn't
        improve by ensemble_model. This gurantees the returned object would perform
        atleast equivalent to base estimator created using create_model or model
        returned by compare_models.

    optimize: str, default = 'Accuracy'
        Only used when choose_better is set to True. optimize parameter is used
        to compare emsembled model with base estimator. Values accepted in
        optimize parameter are 'Accuracy', 'AUC', 'Recall', 'Precision', 'F1',
        'Kappa', 'MCC'.

    fit_kwargs: dict, default = {} (empty dict)
        Dictionary of arguments passed to the fit method of the model.

    groups: str or array-like, with shape (n_samples,), default = None
        Optional Group labels for the samples used while splitting the dataset into train/test set.
        If string is passed, will use the data column with that name as the groups.
        Only used if a group based cross-validation generator is used (eg. GroupKFold).
        If None, will use the value set in fold_groups param in setup().

    verbose: bool, default = True
        Score grid is not printed when verbose is set to False.

    Returns
    -------
    score_grid
        A table containing the scores of the model across the kfolds.
        Scoring metrics used are Accuracy, AUC, Recall, Precision, F1,
        Kappa and MCC. Mean and standard deviation of the scores across
        the folds are also returned.

    model
        Trained ensembled model object.

    Warnings
    --------
    - If target variable is multiclass (more than 2 classes), AUC will be returned
      as zero (0.0).


    """

    function_params_str = ", ".join([f"{k}={v}" for k, v in locals().items()])

    logger = get_logger()

    logger.info("Initializing ensemble_model()")
    logger.info(f"ensemble_model({function_params_str})")

    logger.info("Checking exceptions")

    # run_time
    runtime_start = time.time()

    if not fit_kwargs:
        fit_kwargs = {}

    # Check for estimator
    if not hasattr(estimator, "fit"):
        raise ValueError(
            f"Estimator {estimator} does not have the required fit() method."
        )

    # Check for allowed method
    available_method = ["Bagging", "Boosting"]
    if method not in available_method:
        raise ValueError(
            "Method parameter only accepts two values 'Bagging' or 'Boosting'."
        )

    # check boosting conflict
    if method == "Boosting":

        boosting_model_definition = _all_models_internal["ada"]

        check_model = estimator

        try:
            check_model = boosting_model_definition.class_def(
                check_model,
                n_estimators=n_estimators,
                **boosting_model_definition.args,
            )
            with io.capture_output():
                check_model.fit(X_train, y_train)
        except:
            raise TypeError(
                "Estimator not supported for the Boosting method. Change the estimator or method to 'Bagging'."
            )

    # checking fold parameter
    if fold is not None and not (type(fold) is int or is_sklearn_cv_generator(fold)):
        raise TypeError(
            "fold parameter must be either None, an integer or a scikit-learn compatible CV generator object."
        )

    # checking n_estimators parameter
    if type(n_estimators) is not int:
        raise TypeError("n_estimators parameter only accepts integer value.")

    # checking round parameter
    if type(round) is not int:
        raise TypeError("Round parameter only accepts integer value.")

    # checking verbose parameter
    if type(verbose) is not bool:
        raise TypeError("Verbose parameter can only take argument as True or False.")

    # checking optimize parameter
    optimize = _get_metric(optimize)
    if optimize is None:
        raise ValueError(
            f"Optimize method not supported. See docstring for list of available parameters."
        )

    # checking optimize parameter for multiclass
    if _is_multiclass():
        if not optimize.is_multiclass:
            raise TypeError(
                f"Optimization metric not supported for multiclass problems. See docstring for list of other optimization parameters."
            )

    """

    ERROR HANDLING ENDS HERE

    """

    fold = _get_cv_splitter(fold)

    groups = _get_groups(groups)

    if not display:
        progress_args = {"max": 2 + 4}
        master_display_columns = [v.display_name for k, v in _all_metrics.items()]
        timestampStr = datetime.datetime.now().strftime("%H:%M:%S")
        monitor_rows = [
            ["Initiated", ". . . . . . . . . . . . . . . . . .", timestampStr],
            ["Status", ". . . . . . . . . . . . . . . . . .", "Loading Dependencies"],
            ["Estimator", ". . . . . . . . . . . . . . . . . .", "Compiling Library"],
        ]
        display = Display(
            verbose=verbose,
            html_param=html_param,
            progress_args=progress_args,
            master_display_columns=master_display_columns,
            monitor_rows=monitor_rows,
        )

        display.display_progress()
        display.display_monitor()
        display.display_master_display()

    logger.info("Importing libraries")

    np.random.seed(seed)

    logger.info("Copying training dataset")

    # Storing X_train and y_train in data_X and data_y parameter
    data_X = X_train.copy()
    data_y = y_train.copy()

    # reset index
    data_X.reset_index(drop=True, inplace=True)
    data_y.reset_index(drop=True, inplace=True)

    display.move_progress()

    # setting optimize parameter

    compare_dimension = optimize.display_name
    optimize = optimize.scorer

    logger.info("Checking base model")

    _estimator_ = estimator

    estimator_id = _get_model_id(estimator)

    if estimator_id is None:
        estimator_name = _get_model_name(estimator)
        logger.info("A custom model has been passed")
    else:
        estimator_definition = _all_models_internal[estimator_id]
        estimator_name = estimator_definition.name

    logger.info(f"Base model : {estimator_name}")

    display.update_monitor(2, estimator_name)
    display.display_monitor()

    """
    MONITOR UPDATE STARTS
    """

    display.update_monitor(1, "Selecting Estimator")
    display.display_monitor()

    """
    MONITOR UPDATE ENDS
    """

    model = get_estimator_from_meta_estimator(_estimator_)

    logger.info("Importing untrained ensembler")

    if method == "Bagging":
        logger.info("Ensemble method set to Bagging")
        bagging_model_definition = _all_models_internal["Bagging"]

        model = bagging_model_definition.class_def(
            model,
            bootstrap=True,
            n_estimators=n_estimators,
            **bagging_model_definition.args,
        )

    else:
        logger.info("Ensemble method set to Boosting")
        boosting_model_definition = _all_models_internal["ada"]
        model = boosting_model_definition.class_def(
            model, n_estimators=n_estimators, **boosting_model_definition.args
        )

    display.move_progress()

    logger.info("SubProcess create_model() called ==================================")
    model, model_fit_time = create_model_supervised(
        estimator=model,
        system=False,
        display=display,
        fold=fold,
        round=round,
        fit_kwargs=fit_kwargs,
        groups=groups,
    )
    best_model = model
    model_results = pull()
    logger.info("SubProcess create_model() end ==================================")

    # end runtime
    runtime_end = time.time()
    runtime = np.array(runtime_end - runtime_start).round(2)

    # mlflow logging
    if logging_param:

        avgs_dict_log = {k: v for k, v in model_results.loc["Mean"].items()}

        try:
            _mlflow_log_model(
                model=best_model,
                model_results=model_results,
                score_dict=avgs_dict_log,
                source="ensemble_model",
                runtime=runtime,
                model_fit_time=model_fit_time,
                _prep_pipe=prep_pipe,
                log_plots=log_plots_param,
                display=display,
            )
        except:
            logger.error(f"_mlflow_log_model() for {best_model} raised an exception:")
            logger.error(traceback.format_exc())

    if choose_better:
        model = _choose_better(
            [_estimator_, (best_model, model_results)],
            compare_dimension,
            fold,
            groups=groups,
            fit_kwargs=fit_kwargs,
            display=display,
        )

    model_results = color_df(model_results, "yellow", ["Mean"], axis=1)
    model_results = model_results.set_precision(round)
    display.display(model_results, clear=True)

    logger.info(f"create_model_container: {len(create_model_container)}")
    logger.info(f"master_model_container: {len(master_model_container)}")
    logger.info(f"display_container: {len(display_container)}")

    logger.info(str(model))
    logger.info(
        "ensemble_model() succesfully completed......................................"
    )

    gc.collect()
    return model


def blend_models(
    estimator_list: list,
    fold: Optional[Union[int, Any]] = None,
    round: int = 4,
    choose_better: bool = False,
    optimize: str = "Accuracy",
    method: str = "auto",
    weights: Optional[List[float]] = None,  # added in pycaret==2.2.0
    fit_kwargs: Optional[dict] = None,
    groups: Optional[Union[str, Any]] = None,
    verbose: bool = True,
    display: Optional[Display] = None,  # added in pycaret==2.2.0
) -> Any:

    """
    This function creates a Soft Voting / Majority Rule classifier for all the
    estimators in the model library (excluding the few when turbo is True) or
    for specific trained estimators passed as a list in estimator_list param.
    It scores it using Cross Validation. The output prints a score
    grid that shows Accuracy, AUC, Recall, Precision, F1, Kappa and MCC by
    fold (default CV = 10 Folds).

    This function returns a trained model object.

    Example
    -------
    >>> lr = create_model('lr')
    >>> rf = create_model('rf')
    >>> knn = create_model('knn')
    >>> blend_three = blend_models(estimator_list = [lr,rf,knn])

    This will create a VotingClassifier of lr, rf and knn.

    Parameters
    ----------
    estimator_list : list of objects

    fold: integer or scikit-learn compatible CV generator, default = None
        Controls cross-validation. If None, will use the CV generator defined in setup().
        If integer, will use KFold CV with that many folds.
        When cross_validation is False, this parameter is ignored.

    round: integer, default = 4
        Number of decimal places the metrics in the score grid will be rounded to.

    choose_better: bool, default = False
        When set to set to True, base estimator is returned when the metric doesn't
        improve by ensemble_model. This gurantees the returned object would perform
        atleast equivalent to base estimator created using create_model or model
        returned by compare_models.

    optimize: str, default = 'Accuracy'
        Only used when choose_better is set to True. optimize parameter is used
        to compare emsembled model with base estimator. Values accepted in
        optimize parameter are 'Accuracy', 'AUC', 'Recall', 'Precision', 'F1',
        'Kappa', 'MCC'.

    method: str, default = 'auto'
        'hard' uses predicted class labels for majority rule voting. 'soft', predicts
        the class label based on the argmax of the sums of the predicted probabilities,
        which is recommended for an ensemble of well-calibrated classifiers. Default value,
        'auto', will try to use 'soft' and fall back to 'hard' if the former is not supported.

    weights: list, default = None
        Sequence of weights (float or int) to weight the occurrences of predicted class labels (hard voting)
        or class probabilities before averaging (soft voting). Uses uniform weights if None.

    fit_kwargs: dict, default = {} (empty dict)
        Dictionary of arguments passed to the fit method of the model.

    groups: str or array-like, with shape (n_samples,), default = None
        Optional Group labels for the samples used while splitting the dataset into train/test set.
        If string is passed, will use the data column with that name as the groups.
        Only used if a group based cross-validation generator is used (eg. GroupKFold).
        If None, will use the value set in fold_groups param in setup().

    verbose: bool, default = True
        Score grid is not printed when verbose is set to False.

    Returns
    -------
    score_grid
        A table containing the scores of the model across the kfolds.
        Scoring metrics used are Accuracy, AUC, Recall, Precision, F1,
        Kappa and MCC. Mean and standard deviation of the scores across
        the folds are also returned.

    model
        Trained Voting Classifier model object.

    Warnings
    --------
    - When passing estimator_list with method set to 'soft'. All the models in the
      estimator_list must support predict_proba function. 'svm' and 'ridge' doesnt
      support the predict_proba and hence an exception will be raised.

    - When estimator_list is set to 'All' and method is forced to 'soft', estimators
      that doesnt support the predict_proba function will be dropped from the estimator
      list.

    - If target variable is multiclass (more than 2 classes), AUC will be returned as
      zero (0.0).



    """

    function_params_str = ", ".join([f"{k}={v}" for k, v in locals().items()])

    logger = get_logger()

    logger.info("Initializing blend_models()")
    logger.info(f"blend_models({function_params_str})")

    logger.info("Checking exceptions")

    # run_time
    runtime_start = time.time()

    if not fit_kwargs:
        fit_kwargs = {}

    # checking method parameter
    available_method = ["auto", "soft", "hard"]
    if method not in available_method:
        raise ValueError(
            "Method parameter only accepts 'auto', 'soft' or 'hard' as a parameter. See Docstring for details."
        )

    # checking error for estimator_list
    for i in estimator_list:
        if not hasattr(i, "fit"):
            raise ValueError(f"Estimator {i} does not have the required fit() method.")
        if _ml_usecase == MLUsecase.CLASSIFICATION:
            # checking method param with estimator list
            if method != "hard":

                for i in estimator_list:
                    if not hasattr(i, "predict_proba"):
                        if method != "auto":
                            raise TypeError(
                                f"Estimator list contains estimator {i} that doesn't support probabilities and method is forced to 'soft'. Either change the method or drop the estimator."
                            )
                        else:
                            logger.info(
                                f"Estimator {i} doesn't support probabilities, falling back to 'hard'."
                            )
                            method = "hard"
                            break

                if method == "auto":
                    method = "soft"

    # checking fold parameter
    if fold is not None and not (type(fold) is int or is_sklearn_cv_generator(fold)):
        raise TypeError(
            "fold parameter must be either None, an integer or a scikit-learn compatible CV generator object."
        )

    # checking round parameter
    if type(round) is not int:
        raise TypeError("Round parameter only accepts integer value.")

    if weights is not None:
        num_estimators = len(estimator_list)
        # checking weights parameter
        if len(weights) != num_estimators:
            raise ValueError(
                "weights parameter must have the same length as the estimator_list."
            )
        if not all((isinstance(x, int) or isinstance(x, float)) for x in weights):
            raise TypeError("weights must contain only ints or floats.")

    # checking verbose parameter
    if type(verbose) is not bool:
        raise TypeError("Verbose parameter can only take argument as True or False.")

    # checking optimize parameter
    optimize = _get_metric(optimize)
    if optimize is None:
        raise ValueError(
            f"Optimize method not supported. See docstring for list of available parameters."
        )

    # checking optimize parameter for multiclass
    if _is_multiclass():
        if not optimize.is_multiclass:
            raise TypeError(
                f"Optimization metric not supported for multiclass problems. See docstring for list of other optimization parameters."
            )

    """

    ERROR HANDLING ENDS HERE

    """

    fold = _get_cv_splitter(fold)

    groups = _get_groups(groups)

    if not display:
        progress_args = {"max": 2 + 4}
        master_display_columns = [v.display_name for k, v in _all_metrics.items()]
        timestampStr = datetime.datetime.now().strftime("%H:%M:%S")
        monitor_rows = [
            ["Initiated", ". . . . . . . . . . . . . . . . . .", timestampStr],
            ["Status", ". . . . . . . . . . . . . . . . . .", "Loading Dependencies"],
            ["Estimator", ". . . . . . . . . . . . . . . . . .", "Compiling Library"],
        ]
        display = Display(
            verbose=verbose,
            html_param=html_param,
            progress_args=progress_args,
            master_display_columns=master_display_columns,
            monitor_rows=monitor_rows,
        )
        display.display_progress()
        display.display_monitor()
        display.display_master_display()

    logger.info("Importing libraries")

    np.random.seed(seed)

    logger.info("Copying training dataset")

    # Storing X_train and y_train in data_X and data_y parameter
    data_X = X_train.copy()
    data_y = y_train.copy()

    # reset index
    data_X.reset_index(drop=True, inplace=True)
    data_y.reset_index(drop=True, inplace=True)

    # setting optimize parameter
    compare_dimension = optimize.display_name
    optimize = optimize.scorer

    display.move_progress()

    """
    MONITOR UPDATE STARTS
    """

    display.update_monitor(1, "Compiling Estimators")
    display.display_monitor()

    """
    MONITOR UPDATE ENDS
    """

    logger.info("Getting model names")
    estimator_dict = {}
    for x in estimator_list:
        x = get_estimator_from_meta_estimator(x)
        name = _get_model_id(x) or x.__class__.__name__
        suffix = 1
        original_name = name
        while name in estimator_dict:
            name = f"{original_name}_{suffix}"
            suffix += 1
        estimator_dict[name] = x

    estimator_list = list(estimator_dict.items())

    voting_model_definition = _all_models_internal["Voting"]
    if _ml_usecase == MLUsecase.CLASSIFICATION:
        model = voting_model_definition.class_def(
            estimators=estimator_list, voting=method, n_jobs=_gpu_n_jobs_param
        )
    else:
        model = voting_model_definition.class_def(
            estimators=estimator_list, n_jobs=_gpu_n_jobs_param
        )

    display.update_monitor(2, voting_model_definition.name)
    display.display_monitor()

    display.move_progress()

    logger.info("SubProcess create_model() called ==================================")
    model, model_fit_time = create_model_supervised(
        estimator=model,
        system=False,
        display=display,
        fold=fold,
        round=round,
        fit_kwargs=fit_kwargs,
        groups=groups,
    )
    model_results = pull()
    logger.info("SubProcess create_model() end ==================================")

    # end runtime
    runtime_end = time.time()
    runtime = np.array(runtime_end - runtime_start).round(2)

    # mlflow logging
    if logging_param:

        avgs_dict_log = {k: v for k, v in model_results.loc["Mean"].items()}

        try:
            _mlflow_log_model(
                model=model,
                model_results=model_results,
                score_dict=avgs_dict_log,
                source="blend_models",
                runtime=runtime,
                model_fit_time=model_fit_time,
                _prep_pipe=prep_pipe,
                log_plots=log_plots_param,
                display=display,
            )
        except:
            logger.error(f"_mlflow_log_model() for {model} raised an exception:")
            logger.error(traceback.format_exc())

    if choose_better:
        model = _choose_better(
            [(model, model_results)] + estimator_list,
            compare_dimension,
            fold,
            groups=groups,
            fit_kwargs=fit_kwargs,
            display=display,
        )

    model_results = color_df(model_results, "yellow", ["Mean"], axis=1)
    model_results = model_results.set_precision(round)
    display.display(model_results, clear=True)

    logger.info(f"create_model_container: {len(create_model_container)}")
    logger.info(f"master_model_container: {len(master_model_container)}")
    logger.info(f"display_container: {len(display_container)}")

    logger.info(str(model))
    logger.info(
        "blend_models() succesfully completed......................................"
    )

    gc.collect()
    return model


def stack_models(
    estimator_list: list,
    meta_model=None,
    fold: Optional[Union[int, Any]] = None,
    round: int = 4,
    method: str = "auto",
    restack: bool = True,
    choose_better: bool = False,
    optimize: str = "Accuracy",
    fit_kwargs: Optional[dict] = None,
    groups: Optional[Union[str, Any]] = None,
    verbose: bool = True,
    display: Optional[Display] = None,
) -> Any:

    """
    This function trains a meta model and scores it using Cross Validation.
    The predictions from the base level models as passed in the estimator_list param
    are used as input features for the meta model. The restacking parameter controls
    the ability to expose raw features to the meta model when set to True
    (default = False).

    The output prints the score grid that shows Accuracy, AUC, Recall, Precision,
    F1, Kappa and MCC by fold (default = 10 Folds).

    This function returns a trained model object.

    Example
    -------
    >>> from pycaret.datasets import get_data
    >>> juice = get_data('juice')
    >>> experiment_name = setup(data = juice,  target = 'Purchase')
    >>> dt = create_model('dt')
    >>> rf = create_model('rf')
    >>> ada = create_model('ada')
    >>> ridge = create_model('ridge')
    >>> knn = create_model('knn')
    >>> stacked_models = stack_models(estimator_list=[dt,rf,ada,ridge,knn])

    This will create a meta model that will use the predictions of all the
    models provided in estimator_list param. By default, the meta model is
    Logistic Regression but can be changed with meta_model param.

    Parameters
    ----------
    estimator_list : list of objects

    meta_model : object, default = None
        If set to None, Logistic Regression is used as a meta model.

    fold: integer or scikit-learn compatible CV generator, default = None
        Controls cross-validation. If None, will use the CV generator defined in setup().
        If integer, will use KFold CV with that many folds.
        When cross_validation is False, this parameter is ignored.

    round: integer, default = 4
        Number of decimal places the metrics in the score grid will be rounded to.

    method: string, default = 'auto'
        - if ‘auto’, it will try to invoke, for each estimator, 'predict_proba',
        'decision_function' or 'predict' in that order.
        - otherwise, one of 'predict_proba', 'decision_function' or 'predict'.
        If the method is not implemented by the estimator, it will raise an error.

    restack: bool, default = True
        When restack is set to True, raw data will be exposed to meta model when
        making predictions, otherwise when False, only the predicted label or
        probabilities is passed to meta model when making final predictions.

    choose_better: bool, default = False
        When set to set to True, base estimator is returned when the metric doesn't
        improve by ensemble_model. This gurantees the returned object would perform
        atleast equivalent to base estimator created using create_model or model
        returned by compare_models.

    optimize: str, default = 'Accuracy'
        Only used when choose_better is set to True. optimize parameter is used
        to compare emsembled model with base estimator. Values accepted in
        optimize parameter are 'Accuracy', 'AUC', 'Recall', 'Precision', 'F1',
        'Kappa', 'MCC'.

    fit_kwargs: dict, default = {} (empty dict)
        Dictionary of arguments passed to the fit method of the model.

    groups: str or array-like, with shape (n_samples,), default = None
        Optional Group labels for the samples used while splitting the dataset into train/test set.
        If string is passed, will use the data column with that name as the groups.
        Only used if a group based cross-validation generator is used (eg. GroupKFold).
        If None, will use the value set in fold_groups param in setup().

    verbose: bool, default = True
        Score grid is not printed when verbose is set to False.

    Returns
    -------
    score_grid
        A table containing the scores of the model across the kfolds.
        Scoring metrics used are Accuracy, AUC, Recall, Precision, F1,
        Kappa and MCC. Mean and standard deviation of the scores across
        the folds are also returned.

    model
        Trained model object.

    Warnings
    --------
    -  If target variable is multiclass (more than 2 classes), AUC will be returned
       as zero (0.0).

    """

    function_params_str = ", ".join([f"{k}={v}" for k, v in locals().items()])

    logger = get_logger()

    logger.info("Initializing stack_models()")
    logger.info(f"stack_models({function_params_str})")

    logger.info("Checking exceptions")

    # run_time
    runtime_start = time.time()

    if not fit_kwargs:
        fit_kwargs = {}

    # checking error for estimator_list
    for i in estimator_list:
        if not hasattr(i, "fit"):
            raise ValueError(f"Estimator {i} does not have the required fit() method.")

    # checking meta model
    if meta_model is not None:
        if not hasattr(meta_model, "fit"):
            raise ValueError(
                f"Meta Model {meta_model} does not have the required fit() method."
            )

    # checking fold parameter
    if fold is not None and not (type(fold) is int or is_sklearn_cv_generator(fold)):
        raise TypeError(
            "fold parameter must be either None, an integer or a scikit-learn compatible CV generator object."
        )

    # checking round parameter
    if type(round) is not int:
        raise TypeError("Round parameter only accepts integer value.")

    # checking method parameter
    available_method = ["auto", "predict_proba", "decision_function", "predict"]
    if method not in available_method:
        raise ValueError(
            "Method parameter not acceptable. It only accepts 'auto', 'predict_proba', 'decision_function', 'predict'."
        )

    # checking restack parameter
    if type(restack) is not bool:
        raise TypeError("Restack parameter can only take argument as True or False.")

    # checking verbose parameter
    if type(verbose) is not bool:
        raise TypeError("Verbose parameter can only take argument as True or False.")

    # checking optimize parameter
    optimize = _get_metric(optimize)
    if optimize is None:
        raise ValueError(
            f"Optimize method not supported. See docstring for list of available parameters."
        )

    # checking optimize parameter for multiclass
    if _is_multiclass():
        if not optimize.is_multiclass:
            raise TypeError(
                f"Optimization metric not supported for multiclass problems. See docstring for list of other optimization parameters."
            )

    """

    ERROR HANDLING ENDS HERE

    """

    fold = _get_cv_splitter(fold)

    groups = _get_groups(groups)

    logger.info("Defining meta model")
    # Defining meta model.
    if meta_model == None:
        estimator = "lr"
        meta_model_definition = _all_models_internal[estimator]
        meta_model_args = meta_model_definition.args
        meta_model = meta_model_definition.class_def(**meta_model_args)
    else:
        meta_model = clone(get_estimator_from_meta_estimator(meta_model))

    if not display:
        progress_args = {"max": 2 + 4}
        master_display_columns = [v.display_name for k, v in _all_metrics.items()]
        timestampStr = datetime.datetime.now().strftime("%H:%M:%S")
        monitor_rows = [
            ["Initiated", ". . . . . . . . . . . . . . . . . .", timestampStr],
            ["Status", ". . . . . . . . . . . . . . . . . .", "Loading Dependencies"],
            ["Estimator", ". . . . . . . . . . . . . . . . . .", "Compiling Library"],
        ]
        display = Display(
            verbose=verbose,
            html_param=html_param,
            progress_args=progress_args,
            master_display_columns=master_display_columns,
            monitor_rows=monitor_rows,
        )
        display.display_progress()
        display.display_monitor()
        display.display_master_display()

    np.random.seed(seed)

    logger.info("Copying training dataset")
    # Storing X_train and y_train in data_X and data_y parameter
    data_X = X_train.copy()
    data_y = y_train.copy()

    # reset index
    data_X.reset_index(drop=True, inplace=True)
    data_y.reset_index(drop=True, inplace=True)

    # setting optimize parameter
    compare_dimension = optimize.display_name
    optimize = optimize.scorer

    display.move_progress()

    """
    MONITOR UPDATE STARTS
    """

    display.update_monitor(1, "Compiling Estimators")
    display.display_monitor()

    """
    MONITOR UPDATE ENDS
    """

    logger.info("Getting model names")
    estimator_dict = {}
    for x in estimator_list:
        x = get_estimator_from_meta_estimator(x)
        name = _get_model_id(x) or x.__class__.__name__
        suffix = 1
        original_name = name
        while name in estimator_dict:
            name = f"{original_name}_{suffix}"
            suffix += 1
        estimator_dict[name] = x

    estimator_list = list(estimator_dict.items())

    logger.info(estimator_list)

    stacking_model_definition = _all_models_internal["Stacking"]
    if _ml_usecase == MLUsecase.CLASSIFICATION:
        model = stacking_model_definition.class_def(
            estimators=estimator_list,
            final_estimator=meta_model,
            cv=fold,
            stack_method=method,
            n_jobs=_gpu_n_jobs_param,
            passthrough=restack,
        )
    else:
        model = stacking_model_definition.class_def(
            estimators=estimator_list,
            final_estimator=meta_model,
            cv=fold,
            n_jobs=_gpu_n_jobs_param,
            passthrough=restack,
        )

    display.update_monitor(2, stacking_model_definition.name)
    display.display_monitor()

    display.move_progress()

    logger.info("SubProcess create_model() called ==================================")
    model, model_fit_time = create_model_supervised(
        estimator=model,
        system=False,
        display=display,
        fold=fold,
        round=round,
        fit_kwargs=fit_kwargs,
        groups=groups,
    )
    model_results = pull()
    logger.info("SubProcess create_model() end ==================================")

    # end runtime
    runtime_end = time.time()
    runtime = np.array(runtime_end - runtime_start).round(2)

    # mlflow logging
    if logging_param:

        avgs_dict_log = {k: v for k, v in model_results.loc["Mean"].items()}

        try:
            _mlflow_log_model(
                model=model,
                model_results=model_results,
                score_dict=avgs_dict_log,
                source="stack_models",
                runtime=runtime,
                model_fit_time=model_fit_time,
                _prep_pipe=prep_pipe,
                log_plots=log_plots_param,
                display=display,
            )
        except:
            logger.error(f"_mlflow_log_model() for {model} raised an exception:")
            logger.error(traceback.format_exc())

    if choose_better:
        model = _choose_better(
            [(model, model_results)] + estimator_list,
            compare_dimension,
            fold,
            groups=groups,
            fit_kwargs=fit_kwargs,
            display=display,
        )

    model_results = color_df(model_results, "yellow", ["Mean"], axis=1)
    model_results = model_results.set_precision(round)
    display.display(model_results, clear=True)

    logger.info(f"create_model_container: {len(create_model_container)}")
    logger.info(f"master_model_container: {len(master_model_container)}")
    logger.info(f"display_container: {len(display_container)}")

    logger.info(str(model))
    logger.info(
        "stack_models() succesfully completed......................................"
    )

    gc.collect()
    return model


def plot_model(
    estimator,
    plot: str = "auc",
    scale: float = 1,  # added in pycaret==2.1.0
    save: Union[str, bool] = False,
    fold: Optional[Union[int, Any]] = None,
    fit_kwargs: Optional[dict] = None,
    groups: Optional[Union[str, Any]] = None,
    feature_name: Optional[str] = None,
    label: bool = False,
    use_train_data: bool = False,
    verbose: bool = True,
    system: bool = True,
    display: Optional[Display] = None,  # added in pycaret==2.2.0
    display_format: Optional[str] = None,
    is_in_evaluate: bool = False,
) -> str:

    """
    This function takes a trained model object and returns a plot based on the
    test / hold-out set. The process may require the model to be re-trained in
    certain cases. See list of plots supported below.

    Model must be created using create_model() or tune_model().

    Example
    -------
    >>> from pycaret.datasets import get_data
    >>> juice = get_data('juice')
    >>> experiment_name = setup(data = juice,  target = 'Purchase')
    >>> lr = create_model('lr')
    >>> plot_model(lr)

    This will return an AUC plot of a trained Logistic Regression model.

    Parameters
    ----------
    estimator : object, default = none
        A trained model object should be passed as an estimator.

    plot : str, default = auc
        Enter abbreviation of type of plot. The current list of plots supported are (Plot - Name):


        * 'residuals_interactive' - Interactive Residual plots
        * 'auc' - Area Under the Curve
        * 'threshold' - Discrimination Threshold           
        * 'pr' - Precision Recall Curve                  
        * 'confusion_matrix' - Confusion Matrix    
        * 'error' - Class Prediction Error                
        * 'class_report' - Classification Report        
        * 'boundary' - Decision Boundary            
        * 'rfe' - Recursive Feature Selection                 
        * 'learning' - Learning Curve             
        * 'manifold' - Manifold Learning            
        * 'calibration' - Calibration Curve         
        * 'vc' - Validation Curve                  
        * 'dimension' - Dimension Learning           
        * 'feature' - Feature Importance              
        * 'feature_all' - Feature Importance (All)
        * 'parameter' - Model Hyperparameter
        * 'lift' - Lift Curve
        * 'gain' - Gain Chart
        * 'ks' - KS Statistic Plot

    scale: float, default = 1
        The resolution scale of the figure.

    save: string or bool, default = False
        When set to True, Plot is saved as a 'png' file in current working directory.
        When a path destination is given, Plot is saved as a 'png' file the given path to the directory of choice.

    fold: integer or scikit-learn compatible CV generator, default = None
        Controls cross-validation used in certain plots. If None, will use the CV generator
        defined in setup(). If integer, will use KFold CV with that many folds.
        When cross_validation is False, this parameter is ignored.

    fit_kwargs: dict, default = {} (empty dict)
        Dictionary of arguments passed to the fit method of the model.

    groups: str or array-like, with shape (n_samples,), default = None
        Optional Group labels for the samples used while splitting the dataset into train/test set.
        If string is passed, will use the data column with that name as the groups.
        Only used if a group based cross-validation generator is used (eg. GroupKFold).
        If None, will use the value set in fold_groups param in setup().

    verbose: bool, default = True
        Progress bar not shown when verbose set to False.

    system: bool, default = True
        Must remain True all times. Only to be changed by internal functions.


    display_format: str, default = None
        To display plots in Streamlit (https://www.streamlit.io/), set this to 'streamlit'.
        Currently, not all plots are supported.

    Returns
    -------
    Visual_Plot
        Prints the visual plot.
    str:
        If save param is True, will return the name of the saved file.

    Warnings
    --------
    -  'svm' and 'ridge' doesn't support the predict_proba method. As such, AUC and
        calibration plots are not available for these estimators.

    -   When the 'max_features' parameter of a trained model object is not equal to
        the number of samples in training set, the 'rfe' plot is not available.

    -   'calibration', 'threshold', 'manifold' and 'rfe' plots are not available for
         multiclass problems.


    """

    function_params_str = ", ".join([f"{k}={v}" for k, v in locals().items()])

    logger = get_logger()

    logger.info("Initializing plot_model()")
    logger.info(f"plot_model({function_params_str})")

    logger.info("Checking exceptions")

    if not fit_kwargs:
        fit_kwargs = {}

    if not hasattr(estimator, "fit"):
        raise ValueError(
            f"Estimator {estimator} does not have the required fit() method."
        )

    if plot not in _available_plots:
        raise ValueError(
            "Plot Not Available. Please see docstring for list of available Plots."
        )

    # multiclass plot exceptions:
    multiclass_not_available = ["calibration", "threshold", "manifold", "rfe"]
    if _is_multiclass():
        if plot in multiclass_not_available:
            raise ValueError(
                "Plot Not Available for multiclass problems. Please see docstring for list of available Plots."
            )

    # exception for CatBoost
    # if "CatBoostClassifier" in str(type(estimator)):
    #    raise ValueError(
    #    "CatBoost estimator is not compatible with plot_model function, try using Catboost with interpret_model instead."
    # )

    # checking for auc plot
    if not hasattr(estimator, "predict_proba") and plot == "auc":
        raise TypeError(
            "AUC plot not available for estimators with no predict_proba attribute."
        )

    # checking for auc plot
    if not hasattr(estimator, "predict_proba") and plot == "auc":
        raise TypeError(
            "AUC plot not available for estimators with no predict_proba attribute."
        )

    # checking for calibration plot
    if not hasattr(estimator, "predict_proba") and plot == "calibration":
        raise TypeError(
            "Calibration plot not available for estimators with no predict_proba attribute."
        )

    def is_tree(e):
        from sklearn.tree import BaseDecisionTree
        from sklearn.ensemble._forest import BaseForest

        if "final_estimator" in e.get_params():
            e = e.final_estimator
        if "base_estimator" in e.get_params():
            e = e.base_estimator
        if isinstance(e, BaseForest) or isinstance(e, BaseDecisionTree):
            return True

    # checking for calibration plot
    if plot == "tree" and not is_tree(estimator):
        raise TypeError(
            "Decision Tree plot is only available for scikit-learn Decision Trees and Forests, Ensemble models using those or Stacked models using those as meta (final) estimators."
        )

    # checking for feature plot
    if not (
        hasattr(estimator, "coef_") or hasattr(estimator, "feature_importances_")
    ) and (plot == "feature" or plot == "feature_all" or plot == "rfe"):
        raise TypeError(
            "Feature Importance and RFE plots not available for estimators that doesnt support coef_ or feature_importances_ attribute."
        )

    if plot == "residuals_interactive" and is_in_evaluate and is_in_colab():
        raise ValueError(
            "Interactive Residuals plot not available in evaluate_model() in Google Colab. Do plot_model(model, plot='residuals_interactive') instead."
        )

    # checking fold parameter
    if fold is not None and not (type(fold) is int or is_sklearn_cv_generator(fold)):
        raise TypeError(
            "fold parameter must be either None, an integer or a scikit-learn compatible CV generator object."
        )

    if type(label) is not bool:
        raise TypeError("Label param only accepts True or False.")

    if type(use_train_data) is not bool:
        raise TypeError("use_train_data param only accepts True or False.")

    if feature_name is not None and type(feature_name) is not str:
        raise TypeError(
            "feature parameter must be string containing column name of dataset."
        )

    # checking display_format parameter
    plot_formats = [None, "streamlit"]

    if display_format not in plot_formats:
        raise ValueError("display_format can only be None or 'streamlit'.")

    if display_format == "streamlit":
        try:
            import streamlit as st
        except ImportError:
            raise ImportError(
                "It appears that streamlit is not installed. Do: pip install streamlit"
            )

    """

    ERROR HANDLING ENDS HERE

    """

    cv = _get_cv_splitter(fold)

    groups = _get_groups(groups)

    if not display:
        progress_args = {"max": 5}
        display = Display(
            verbose=verbose, html_param=html_param, progress_args=progress_args
        )
        display.display_progress()

    logger.info("Preloading libraries")
    # pre-load libraries
    import matplotlib.pyplot as plt

    np.random.seed(seed)

    display.move_progress()

    # defining estimator as model locally
    # deepcopy instead of clone so we have a fitted estimator
    if isinstance(estimator, InternalPipeline):
        estimator = estimator.steps[-1][1]
    estimator = deepcopy(estimator)
    model = estimator

    display.move_progress()

    # plots used for logging (controlled through plots_log_param)
    # AUC, #Confusion Matrix and #Feature Importance

    logger.info("Copying training dataset")

    # Storing X_train and y_train in data_X and data_y parameter
    data_X = X_train.copy()
    if not _is_unsupervised(_ml_usecase):
        data_y = y_train.copy()

    # reset index
    data_X.reset_index(drop=True, inplace=True)
    if not _is_unsupervised(_ml_usecase):
        data_y.reset_index(drop=True, inplace=True)

        logger.info("Copying test dataset")

        # Storing X_train and y_train in data_X and data_y parameter
        test_X = X_train.copy() if use_train_data else X_test.copy()
        test_y = y_train.copy() if use_train_data else y_test.copy()

        # reset index
        test_X.reset_index(drop=True, inplace=True)
        test_y.reset_index(drop=True, inplace=True)

    logger.info(f"Plot type: {plot}")
    plot_name = _available_plots[plot]
    display.move_progress()

    # yellowbrick workaround start
    import yellowbrick.utils.types
    import yellowbrick.utils.helpers

    # yellowbrick workaround end

    model_name = _get_model_name(model)
    plot_filename = f"{plot_name}.png"
    with patch(
        "yellowbrick.utils.types.is_estimator",
        pycaret.internal.patches.yellowbrick.is_estimator,
    ), patch(
        "yellowbrick.utils.helpers.is_estimator",
        pycaret.internal.patches.yellowbrick.is_estimator,
    ), estimator_pipeline(
        _internal_pipeline, model
    ) as pipeline_with_model:
        fit_kwargs = _get_pipeline_fit_kwargs(pipeline_with_model, fit_kwargs)

        _base_dpi = 100

        def residuals_interactive():
            from pycaret.internal.plots.residual_plots import InteractiveResidualsPlot

            resplots = InteractiveResidualsPlot(
                x=data_X,
                y=data_y,
                x_test=test_X,
                y_test=test_y,
                model=pipeline_with_model,
                display=display,
            )

            display.clear_output()
            if system:
                resplots.show()

            plot_filename = f"{plot_name}.html"

            if save:
                if not isinstance(save, bool):
                    plot_filename = os.path.join(save, plot_filename)
                else:
                    plot_filename = plot
                logger.info(f"Saving '{plot_filename}'")
                resplots.write_html(plot_filename)

            logger.info("Visual Rendered Successfully")
            return plot_filename

        def cluster():
            logger.info(
                "SubProcess assign_model() called =================================="
            )
            b = assign_model(
                pipeline_with_model, verbose=False, transformation=True
            ).reset_index(drop=True)
            logger.info(
                "SubProcess assign_model() end =================================="
            )
            cluster = b["Cluster"].values
            b.drop("Cluster", axis=1, inplace=True)
            b = pd.get_dummies(b)  # casting categorical variable

            from sklearn.decomposition import PCA

            pca = PCA(n_components=2, random_state=seed)
            logger.info("Fitting PCA()")
            pca_ = pca.fit_transform(b)
            pca_ = pd.DataFrame(pca_)
            pca_ = pca_.rename(columns={0: "PCA1", 1: "PCA2"})
            pca_["Cluster"] = cluster

            if feature_name is not None:
                pca_["Feature"] = data_before_preprocess[feature_name]
            else:
                pca_["Feature"] = data_before_preprocess[
                    data_before_preprocess.columns[0]
                ]

            if label:
                pca_["Label"] = pca_["Feature"]

            """
            sorting
            """

            logger.info("Sorting dataframe")

            print(pca_["Cluster"])

            clus_num = [int(i.split()[1]) for i in pca_["Cluster"]]

            pca_["cnum"] = clus_num
            pca_.sort_values(by="cnum", inplace=True)

            """
            sorting ends
            """

            display.clear_output()

            logger.info("Rendering Visual")

            if label:
                fig = px.scatter(
                    pca_,
                    x="PCA1",
                    y="PCA2",
                    text="Label",
                    color="Cluster",
                    opacity=0.5,
                )
            else:
                fig = px.scatter(
                    pca_,
                    x="PCA1",
                    y="PCA2",
                    hover_data=["Feature"],
                    color="Cluster",
                    opacity=0.5,
                )

            fig.update_traces(textposition="top center")
            fig.update_layout(plot_bgcolor="rgb(240,240,240)")

            fig.update_layout(height=600 * scale, title_text="2D Cluster PCA Plot")

            plot_filename = f"{plot_name}.html"

            if save:
                if not isinstance(save, bool):
                    plot_filename = os.path.join(save, plot_filename)
                else:
                    plot_filename = plot
                logger.info(f"Saving '{plot_filename}'")
                fig.write_html(plot_filename)
            elif system:
                if display_format == "streamlit":
                    st.write(fig)
                else:
                    fig.show()

            logger.info("Visual Rendered Successfully")
            return plot_filename

        def umap():
            logger.info(
                "SubProcess assign_model() called =================================="
            )
            b = assign_model(
                model, verbose=False, transformation=True, score=False
            ).reset_index(drop=True)
            logger.info(
                "SubProcess assign_model() end =================================="
            )

            label = pd.DataFrame(b["Anomaly"])
            b.dropna(axis=0, inplace=True)  # droping rows with NA's
            b.drop(["Anomaly"], axis=1, inplace=True)

            import umap

            reducer = umap.UMAP()
            logger.info("Fitting UMAP()")
            embedding = reducer.fit_transform(b)
            X = pd.DataFrame(embedding)

            import plotly.express as px

            df = X
            df["Anomaly"] = label

            if feature_name is not None:
                df["Feature"] = data_before_preprocess[feature_name]
            else:
                df["Feature"] = data_before_preprocess[
                    data_before_preprocess.columns[0]
                ]

            display.clear_output()

            logger.info("Rendering Visual")

            fig = px.scatter(
                df,
                x=0,
                y=1,
                color="Anomaly",
                title="uMAP Plot for Outliers",
                hover_data=["Feature"],
                opacity=0.7,
                width=900 * scale,
                height=800 * scale,
            )
            plot_filename = f"{plot_name}.html"

            if save:
                if not isinstance(save, bool):
                    plot_filename = os.path.join(save, plot_filename)
                else:
                    plot_filename = plot
                logger.info(f"Saving '{plot_filename}'")
                fig.write_html(plot_filename)
            elif system:
                if display_format == "streamlit":
                    st.write(fig)
                else:
                    fig.show()

            logger.info("Visual Rendered Successfully")
            return plot_filename

        def tsne():
            if _ml_usecase == MLUsecase.CLUSTERING:
                return _tsne_clustering()
            else:
                return _tsne_anomaly()

        def _tsne_anomaly():
            logger.info(
                "SubProcess assign_model() called =================================="
            )
            b = assign_model(
                model, verbose=False, transformation=True, score=False
            ).reset_index(drop=True)
            logger.info(
                "SubProcess assign_model() end =================================="
            )
            cluster = b["Anomaly"].values
            b.dropna(axis=0, inplace=True)  # droping rows with NA's
            b.drop("Anomaly", axis=1, inplace=True)

            logger.info("Getting dummies to cast categorical variables")

            from sklearn.manifold import TSNE

            logger.info("Fitting TSNE()")
            X_embedded = TSNE(n_components=3).fit_transform(b)

            X = pd.DataFrame(X_embedded)
            X["Anomaly"] = cluster
            if feature_name is not None:
                X["Feature"] = data_before_preprocess[feature_name]
            else:
                X["Feature"] = data_before_preprocess[data_before_preprocess.columns[0]]

            df = X

            display.clear_output()

            logger.info("Rendering Visual")

            if label:
                fig = px.scatter_3d(
                    df,
                    x=0,
                    y=1,
                    z=2,
                    text="Feature",
                    color="Anomaly",
                    title="3d TSNE Plot for Outliers",
                    opacity=0.7,
                    width=900 * scale,
                    height=800 * scale,
                )
            else:
                fig = px.scatter_3d(
                    df,
                    x=0,
                    y=1,
                    z=2,
                    hover_data=["Feature"],
                    color="Anomaly",
                    title="3d TSNE Plot for Outliers",
                    opacity=0.7,
                    width=900 * scale,
                    height=800 * scale,
                )

            plot_filename = f"{plot_name}.html"

            if save:
                if not isinstance(save, bool):
                    plot_filename = os.path.join(save, plot_filename)
                else:
                    plot_filename = plot
                logger.info(f"Saving '{plot_filename}'")
                fig.write_html(plot_filename)
            elif system:
                if display_format == "streamlit":
                    st.write(fig)
                else:
                    fig.show()

            logger.info("Visual Rendered Successfully")
            return plot_filename

        def _tsne_clustering():
            logger.info(
                "SubProcess assign_model() called =================================="
            )
            b = assign_model(
                pipeline_with_model, verbose=False, score=False, transformation=True,
            ).reset_index(drop=True)
            logger.info(
                "SubProcess assign_model() end =================================="
            )

            cluster = b["Cluster"].values
            b.drop("Cluster", axis=1, inplace=True)

            from sklearn.manifold import TSNE

            logger.info("Fitting TSNE()")
            X_embedded = TSNE(n_components=3, random_state=seed).fit_transform(b)
            X_embedded = pd.DataFrame(X_embedded)
            X_embedded["Cluster"] = cluster

            if feature_name is not None:
                X_embedded["Feature"] = data_before_preprocess[feature_name]
            else:
                X_embedded["Feature"] = data_before_preprocess[data_X.columns[0]]

            if label:
                X_embedded["Label"] = X_embedded["Feature"]

            """
            sorting
            """
            logger.info("Sorting dataframe")

            clus_num = [int(i.split()[1]) for i in X_embedded["Cluster"]]

            X_embedded["cnum"] = clus_num
            X_embedded.sort_values(by="cnum", inplace=True)

            """
            sorting ends
            """

            df = X_embedded

            display.clear_output()

            logger.info("Rendering Visual")

            if label:

                fig = px.scatter_3d(
                    df,
                    x=0,
                    y=1,
                    z=2,
                    color="Cluster",
                    title="3d TSNE Plot for Clusters",
                    text="Label",
                    opacity=0.7,
                    width=900 * scale,
                    height=800 * scale,
                )

            else:
                fig = px.scatter_3d(
                    df,
                    x=0,
                    y=1,
                    z=2,
                    color="Cluster",
                    title="3d TSNE Plot for Clusters",
                    hover_data=["Feature"],
                    opacity=0.7,
                    width=900 * scale,
                    height=800 * scale,
                )

            plot_filename = f"{plot_name}.html"

            if save:
                if not isinstance(save, bool):
                    plot_filename = os.path.join(save, plot_filename)
                else:
                    plot_filename = plot
                logger.info(f"Saving '{plot_filename}'")
                fig.write_html(plot_filename)
            elif system:
                if display_format == "streamlit":
                    st.write(fig)
                else:
                    fig.show()

            logger.info("Visual Rendered Successfully")
            return plot_filename

        def distribution():
            logger.info(
                "SubProcess assign_model() called =================================="
            )
            d = assign_model(pipeline_with_model, verbose=False).reset_index(drop=True)
            logger.info(
                "SubProcess assign_model() end =================================="
            )

            """
            sorting
            """
            logger.info("Sorting dataframe")

            clus_num = []
            for i in d.Cluster:
                a = int(i.split()[1])
                clus_num.append(a)

            d["cnum"] = clus_num
            d.sort_values(by="cnum", inplace=True)
            d.reset_index(inplace=True, drop=True)

            clus_label = []
            for i in d.cnum:
                a = "Cluster " + str(i)
                clus_label.append(a)

            d.drop(["Cluster", "cnum"], inplace=True, axis=1)
            d["Cluster"] = clus_label

            """
            sorting ends
            """

            if feature_name is None:
                x_col = "Cluster"
            else:
                x_col = feature_name

            display.clear_output()

            logger.info("Rendering Visual")

            fig = px.histogram(
                d,
                x=x_col,
                color="Cluster",
                marginal="box",
                opacity=0.7,
                hover_data=d.columns,
            )

            fig.update_layout(height=600 * scale,)

            plot_filename = f"{plot_name}.html"

            if save:
                if not isinstance(save, bool):
                    plot_filename = os.path.join(save, plot_filename)
                else:
                    plot_filename = plot
                logger.info(f"Saving '{plot_filename}'")
                fig.write_html(plot_filename)
            elif system:
                fig.show()

            logger.info("Visual Rendered Successfully")
            return plot_filename

        def elbow():
            try:
                from yellowbrick.cluster import KElbowVisualizer

                visualizer = KElbowVisualizer(pipeline_with_model, timings=False)
                show_yellowbrick_plot(
                    visualizer=visualizer,
                    X_train=data_X,
                    y_train=None,
                    X_test=None,
                    y_test=None,
                    name=plot_name,
                    handle_test="",
                    scale=scale,
                    save=save,
                    fit_kwargs=fit_kwargs,
                    groups=groups,
                    display=display,
                    display_format=display_format,
                )

            except:
                logger.error("Elbow plot failed. Exception:")
                logger.error(traceback.format_exc())
                raise TypeError("Plot Type not supported for this model.")

        def silhouette():
            from yellowbrick.cluster import SilhouetteVisualizer

            try:
                visualizer = SilhouetteVisualizer(
                    pipeline_with_model, colors="yellowbrick"
                )
                show_yellowbrick_plot(
                    visualizer=visualizer,
                    X_train=data_X,
                    y_train=None,
                    X_test=None,
                    y_test=None,
                    name=plot_name,
                    handle_test="",
                    scale=scale,
                    save=save,
                    fit_kwargs=fit_kwargs,
                    groups=groups,
                    display=display,
                    display_format=display_format,
                )
            except:
                logger.error("Silhouette plot failed. Exception:")
                logger.error(traceback.format_exc())
                raise TypeError("Plot Type not supported for this model.")

        def distance():
            from yellowbrick.cluster import InterclusterDistance

            try:
                visualizer = InterclusterDistance(pipeline_with_model)
                show_yellowbrick_plot(
                    visualizer=visualizer,
                    X_train=data_X,
                    y_train=None,
                    X_test=None,
                    y_test=None,
                    name=plot_name,
                    handle_test="",
                    scale=scale,
                    save=save,
                    fit_kwargs=fit_kwargs,
                    groups=groups,
                    display=display,
                    display_format=display_format,
                )
            except:
                logger.error("Distance plot failed. Exception:")
                logger.error(traceback.format_exc())
                raise TypeError("Plot Type not supported for this model.")

        def residuals():

            from yellowbrick.regressor import ResidualsPlot

            visualizer = ResidualsPlot(pipeline_with_model)
            show_yellowbrick_plot(
                visualizer=visualizer,
                X_train=data_X,
                y_train=data_y,
                X_test=test_X,
                y_test=test_y,
                name=plot_name,
                scale=scale,
                save=save,
                fit_kwargs=fit_kwargs,
                groups=groups,
                display=display,
                display_format=display_format,
            )

        def auc():

            from yellowbrick.classifier import ROCAUC

            visualizer = ROCAUC(pipeline_with_model)
            show_yellowbrick_plot(
                visualizer=visualizer,
                X_train=data_X,
                y_train=data_y,
                X_test=test_X,
                y_test=test_y,
                name=plot_name,
                scale=scale,
                save=save,
                fit_kwargs=fit_kwargs,
                groups=groups,
                display=display,
                display_format=display_format,
            )

        def threshold():

            from yellowbrick.classifier import DiscriminationThreshold

            visualizer = DiscriminationThreshold(pipeline_with_model, random_state=seed)
            show_yellowbrick_plot(
                visualizer=visualizer,
                X_train=data_X,
                y_train=data_y,
                X_test=test_X,
                y_test=test_y,
                name=plot_name,
                scale=scale,
                save=save,
                fit_kwargs=fit_kwargs,
                groups=groups,
                display=display,
                display_format=display_format,
            )

        def pr():

            from yellowbrick.classifier import PrecisionRecallCurve

            visualizer = PrecisionRecallCurve(pipeline_with_model, random_state=seed)
            show_yellowbrick_plot(
                visualizer=visualizer,
                X_train=data_X,
                y_train=data_y,
                X_test=test_X,
                y_test=test_y,
                name=plot_name,
                scale=scale,
                save=save,
                fit_kwargs=fit_kwargs,
                groups=groups,
                display=display,
                display_format=display_format,
            )

        def confusion_matrix():

            from yellowbrick.classifier import ConfusionMatrix

            visualizer = ConfusionMatrix(
                pipeline_with_model, random_state=seed, fontsize=15, cmap="Greens",
            )
            show_yellowbrick_plot(
                visualizer=visualizer,
                X_train=data_X,
                y_train=data_y,
                X_test=test_X,
                y_test=test_y,
                name=plot_name,
                scale=scale,
                save=save,
                fit_kwargs=fit_kwargs,
                groups=groups,
                display=display,
                display_format=display_format,
            )

        def error():

            if _ml_usecase == MLUsecase.CLASSIFICATION:
                from yellowbrick.classifier import ClassPredictionError

                visualizer = ClassPredictionError(
                    pipeline_with_model, random_state=seed
                )

            elif _ml_usecase == MLUsecase.REGRESSION:
                from yellowbrick.regressor import PredictionError

                visualizer = PredictionError(pipeline_with_model, random_state=seed)

            show_yellowbrick_plot(
                visualizer=visualizer,
                X_train=data_X,
                y_train=data_y,
                X_test=test_X,
                y_test=test_y,
                name=plot_name,
                scale=scale,
                save=save,
                fit_kwargs=fit_kwargs,
                groups=groups,
                display=display,
                display_format=display_format,
            )

        def cooks():

            from yellowbrick.regressor import CooksDistance

            visualizer = CooksDistance()
            show_yellowbrick_plot(
                visualizer=visualizer,
                X_train=X,
                y_train=y,
                X_test=test_X,
                y_test=test_y,
                name=plot_name,
                scale=scale,
                save=save,
                fit_kwargs=fit_kwargs,
                handle_test="",
                groups=groups,
                display=display,
                display_format=display_format,
            )

        def class_report():

            from yellowbrick.classifier import ClassificationReport

            visualizer = ClassificationReport(
                pipeline_with_model, random_state=seed, support=True
            )
            show_yellowbrick_plot(
                visualizer=visualizer,
                X_train=data_X,
                y_train=data_y,
                X_test=test_X,
                y_test=test_y,
                name=plot_name,
                scale=scale,
                save=save,
                fit_kwargs=fit_kwargs,
                groups=groups,
                display=display,
                display_format=display_format,
            )

        def boundary():

            from sklearn.preprocessing import StandardScaler
            from sklearn.decomposition import PCA
            from yellowbrick.contrib.classifier import DecisionViz

            data_X_transformed = data_X.select_dtypes(include="float32")
            test_X_transformed = test_X.select_dtypes(include="float32")
            logger.info("Fitting StandardScaler()")
            data_X_transformed = StandardScaler().fit_transform(data_X_transformed)
            test_X_transformed = StandardScaler().fit_transform(test_X_transformed)
            pca = PCA(n_components=2, random_state=seed)
            logger.info("Fitting PCA()")
            data_X_transformed = pca.fit_transform(data_X_transformed)
            test_X_transformed = pca.fit_transform(test_X_transformed)

            data_y_transformed = np.array(data_y)
            test_y_transformed = np.array(test_y)

            viz_ = DecisionViz(pipeline_with_model)
            show_yellowbrick_plot(
                visualizer=viz_,
                X_train=data_X_transformed,
                y_train=data_y_transformed,
                X_test=test_X_transformed,
                y_test=test_y_transformed,
                name=plot_name,
                scale=scale,
                handle_test="draw",
                save=save,
                fit_kwargs=fit_kwargs,
                groups=groups,
                display=display,
                features=["Feature One", "Feature Two"],
                classes=["A", "B"],
                display_format=display_format,
            )

        def rfe():

            from yellowbrick.model_selection import RFECV

            visualizer = RFECV(pipeline_with_model, cv=cv)
            show_yellowbrick_plot(
                visualizer=visualizer,
                X_train=data_X,
                y_train=data_y,
                X_test=test_X,
                y_test=test_y,
                handle_test="",
                name=plot_name,
                scale=scale,
                save=save,
                fit_kwargs=fit_kwargs,
                groups=groups,
                display=display,
                display_format=display_format,
            )

        def learning():

            from yellowbrick.model_selection import LearningCurve

            sizes = np.linspace(0.3, 1.0, 10)
            visualizer = LearningCurve(
                pipeline_with_model,
                cv=cv,
                train_sizes=sizes,
                n_jobs=_gpu_n_jobs_param,
                random_state=seed,
            )
            show_yellowbrick_plot(
                visualizer=visualizer,
                X_train=data_X,
                y_train=data_y,
                X_test=test_X,
                y_test=test_y,
                handle_test="",
                name=plot_name,
                scale=scale,
                save=save,
                fit_kwargs=fit_kwargs,
                groups=groups,
                display=display,
                display_format=display_format,
            )

        def lift():

            display.move_progress()
            logger.info("Generating predictions / predict_proba on X_test")
            with fit_if_not_fitted(
                pipeline_with_model, data_X, data_y, groups=groups, **fit_kwargs
            ) as fitted_pipeline_with_model:
                y_test__ = test_y #fitted_pipeline_with_model.predict(X_test)
                predict_proba__ = fitted_pipeline_with_model.predict_proba(X_test)
            display.move_progress()
            display.move_progress()
            display.clear_output()
            with MatplotlibDefaultDPI(base_dpi=_base_dpi, scale_to_set=scale):
                fig = skplt.metrics.plot_lift_curve(
                    y_test__, predict_proba__, figsize=(10, 6)
                )
                if save:
                    if not isinstance(save, bool):
                        plot_filename = os.path.join(save, plot_name)
                    else:
                        plot_filename = plot
                    logger.info(f"Saving '{plot_filename}.png'")
                    plt.savefig(f"{plot_filename}.png", bbox_inches="tight")
                elif system:
                    plt.show()
                plt.close()

            logger.info("Visual Rendered Successfully")

        def gain():

            display.move_progress()
            logger.info("Generating predictions / predict_proba on X_test")
            with fit_if_not_fitted(
                pipeline_with_model, data_X, data_y, groups=groups, **fit_kwargs
            ) as fitted_pipeline_with_model:
                y_test__ = test_y #fitted_pipeline_with_model.predict(X_test)
                predict_proba__ = fitted_pipeline_with_model.predict_proba(X_test)
            display.move_progress()
            display.move_progress()
            display.clear_output()
            with MatplotlibDefaultDPI(base_dpi=_base_dpi, scale_to_set=scale):
                fig = skplt.metrics.plot_cumulative_gain(
                    y_test__, predict_proba__, figsize=(10, 6)
                )
                if save:
                    if not isinstance(save, bool):
                        plot_filename = os.path.join(save, plot_name)
                    else:
                        plot_filename = plot
                    logger.info(f"Saving '{plot_filename}.png'")
                    plt.savefig(f"{plot_filename}.png", bbox_inches="tight")
                elif system:
                    plt.show()
                plt.close()

            logger.info("Visual Rendered Successfully")

        def manifold():

            from yellowbrick.features import Manifold

            data_X_transformed = data_X.select_dtypes(include="float32")
            visualizer = Manifold(manifold="tsne", random_state=seed)
            show_yellowbrick_plot(
                visualizer=visualizer,
                X_train=data_X_transformed,
                y_train=data_y,
                X_test=test_X,
                y_test=test_y,
                handle_train="fit_transform",
                handle_test="",
                name=plot_name,
                scale=scale,
                save=save,
                fit_kwargs=fit_kwargs,
                groups=groups,
                display=display,
                display_format=display_format,
            )

        def tree():

            from sklearn.tree import plot_tree
            from sklearn.base import is_classifier
            from sklearn.model_selection import check_cv

            is_stacked_model = False
            is_ensemble_of_forests = False

            tree_estimator = pipeline_with_model.steps[-1][1]

            if "final_estimator" in tree_estimator.get_params():
                tree_estimator = tree_estimator.final_estimator
                is_stacked_model = True

            if (
                "base_estimator" in tree_estimator.get_params()
                and "n_estimators" in tree_estimator.base_estimator.get_params()
            ):
                n_estimators = (
                    tree_estimator.get_params()["n_estimators"]
                    * tree_estimator.base_estimator.get_params()["n_estimators"]
                )
                is_ensemble_of_forests = True
            elif "n_estimators" in tree_estimator.get_params():
                n_estimators = tree_estimator.get_params()["n_estimators"]
            else:
                n_estimators = 1
            if n_estimators > 10:
                rows = (n_estimators // 10) + 1
                cols = 10
            else:
                rows = 1
                cols = n_estimators
            figsize = (cols * 20, rows * 16)
            fig, axes = plt.subplots(
                nrows=rows,
                ncols=cols,
                figsize=figsize,
                dpi=_base_dpi * scale,
                squeeze=False,
            )
            axes = list(axes.flatten())

            fig.suptitle("Decision Trees")

            display.move_progress()
            logger.info("Plotting decision trees")
            with fit_if_not_fitted(
                pipeline_with_model, data_X, data_y, groups=groups, **fit_kwargs
            ) as fitted_pipeline_with_model:
                trees = []
                feature_names = list(data_X.columns)
                if _ml_usecase == MLUsecase.CLASSIFICATION:
                    class_names = {
                        v: k
                        for k, v in prep_pipe.named_steps["dtypes"].replacement.items()
                    }
                else:
                    class_names = None
                fitted_tree_estimator = fitted_pipeline_with_model.steps[-1][1]
                if is_stacked_model:
                    stacked_feature_names = []
                    if _ml_usecase == MLUsecase.CLASSIFICATION:
                        classes = list(data_y.unique())
                        if len(classes) == 2:
                            classes.pop()
                        for c in classes:
                            stacked_feature_names.extend(
                                [
                                    f"{k}_{class_names[c]}"
                                    for k, v in fitted_tree_estimator.estimators
                                ]
                            )
                    else:
                        stacked_feature_names.extend(
                            [f"{k}" for k, v in fitted_tree_estimator.estimators]
                        )
                    if not fitted_tree_estimator.passthrough:
                        feature_names = stacked_feature_names
                    else:
                        feature_names = stacked_feature_names + feature_names
                    fitted_tree_estimator = fitted_tree_estimator.final_estimator_
                if is_ensemble_of_forests:
                    for estimator in fitted_tree_estimator.estimators_:
                        trees.extend(estimator.estimators_)
                else:
                    try:
                        trees = fitted_tree_estimator.estimators_
                    except:
                        trees = [fitted_tree_estimator]
                if _ml_usecase == MLUsecase.CLASSIFICATION:
                    class_names = list(class_names.values())
                for i, tree in enumerate(trees):
                    logger.info(f"Plotting tree {i}")
                    plot_tree(
                        tree,
                        feature_names=feature_names,
                        class_names=class_names,
                        filled=True,
                        rounded=True,
                        precision=4,
                        ax=axes[i],
                    )
                    axes[i].set_title(f"Tree {i}")
            for i in range(len(trees), len(axes)):
                axes[i].set_visible(False)
            display.move_progress()

            display.move_progress()
            display.clear_output()
            if save:
                if not isinstance(save, bool):
                    plot_filename = os.path.join(save, plot_name)
                else:
                    plot_filename = plot
                logger.info(f"Saving '{plot_filename}.png'")
                plt.savefig(f"{plot_filename}.png", bbox_inches="tight")
            elif system:
                plt.show()
            plt.close()

            logger.info("Visual Rendered Successfully")

        def calibration():

            from sklearn.calibration import calibration_curve

            plt.figure(figsize=(7, 6), dpi=_base_dpi * scale)
            ax1 = plt.subplot2grid((3, 1), (0, 0), rowspan=2)

            ax1.plot([0, 1], [0, 1], "k:", label="Perfectly calibrated")
            display.move_progress()
            logger.info("Scoring test/hold-out set")
            with fit_if_not_fitted(
                pipeline_with_model, data_X, data_y, groups=groups, **fit_kwargs
            ) as fitted_pipeline_with_model:
                prob_pos = fitted_pipeline_with_model.predict_proba(test_X)[:, 1]
            prob_pos = (prob_pos - prob_pos.min()) / (prob_pos.max() - prob_pos.min())
            fraction_of_positives, mean_predicted_value = calibration_curve(
                test_y, prob_pos, n_bins=10
            )
            display.move_progress()
            ax1.plot(
                mean_predicted_value,
                fraction_of_positives,
                "s-",
                label=f"{model_name}",
            )

            ax1.set_ylabel("Fraction of positives")
            ax1.set_ylim([0, 1])
            ax1.set_xlim([0, 1])
            ax1.legend(loc="lower right")
            ax1.set_title("Calibration plots (reliability curve)")
            ax1.set_facecolor("white")
            ax1.grid(b=True, color="grey", linewidth=0.5, linestyle="-")
            plt.tight_layout()
            display.move_progress()
            display.clear_output()
            if save:
                if not isinstance(save, bool):
                    plot_filename = os.path.join(save, plot_name)
                else:
                    plot_filename = plot
                logger.info(f"Saving '{plot_filename}.png'")
                plt.savefig(f"{plot_filename}.png", bbox_inches="tight")
            elif system:
                plt.show()
            plt.close()

            logger.info("Visual Rendered Successfully")

        def vc():

            logger.info("Determining param_name")

            actual_estimator_label = get_pipeline_estimator_label(pipeline_with_model)
            actual_estimator = pipeline_with_model.named_steps[actual_estimator_label]

            try:
                try:
                    # catboost special case
                    model_params = actual_estimator.get_all_params()
                except:
                    model_params = pipeline_with_model.get_params()
            except:
                display.clear_output()
                logger.error("VC plot failed. Exception:")
                logger.error(traceback.format_exc())
                raise TypeError(
                    "Plot not supported for this estimator. Try different estimator."
                )

            if _ml_usecase == MLUsecase.CLASSIFICATION:

                # Catboost
                if "depth" in model_params:
                    param_name = f"{actual_estimator_label}__depth"
                    param_range = np.arange(1, 8 if gpu_param else 11)

                # SGD Classifier
                elif f"{actual_estimator_label}__l1_ratio" in model_params:
                    param_name = f"{actual_estimator_label}__l1_ratio"
                    param_range = np.arange(0, 1, 0.01)

                # tree based models
                elif f"{actual_estimator_label}__max_depth" in model_params:
                    param_name = f"{actual_estimator_label}__max_depth"
                    param_range = np.arange(1, 11)

                # knn
                elif f"{actual_estimator_label}__n_neighbors" in model_params:
                    param_name = f"{actual_estimator_label}__n_neighbors"
                    param_range = np.arange(1, 11)

                # MLP / Ridge
                elif f"{actual_estimator_label}__alpha" in model_params:
                    param_name = f"{actual_estimator_label}__alpha"
                    param_range = np.arange(0, 1, 0.1)

                # Logistic Regression
                elif f"{actual_estimator_label}__C" in model_params:
                    param_name = f"{actual_estimator_label}__C"
                    param_range = np.arange(1, 11)

                # Bagging / Boosting
                elif f"{actual_estimator_label}__n_estimators" in model_params:
                    param_name = f"{actual_estimator_label}__n_estimators"
                    param_range = np.arange(1, 1000, 10)

                # Naive Bayes
                elif f"{actual_estimator_label}__var_smoothing" in model_params:
                    param_name = f"{actual_estimator_label}__var_smoothing"
                    param_range = np.arange(0.1, 1, 0.01)

                # QDA
                elif f"{actual_estimator_label}__reg_param" in model_params:
                    param_name = f"{actual_estimator_label}__reg_param"
                    param_range = np.arange(0, 1, 0.1)

                # GPC
                elif f"{actual_estimator_label}__max_iter_predict" in model_params:
                    param_name = f"{actual_estimator_label}__max_iter_predict"
                    param_range = np.arange(100, 1000, 100)

                else:
                    display.clear_output()
                    raise TypeError(
                        "Plot not supported for this estimator. Try different estimator."
                    )

            elif _ml_usecase == MLUsecase.REGRESSION:

                # Catboost
                if "depth" in model_params:
                    param_name = f"{actual_estimator_label}__depth"
                    param_range = np.arange(1, 8 if gpu_param else 11)

                # lasso/ridge/en/llar/huber/kr/mlp/br/ard
                elif f"{actual_estimator_label}__alpha" in model_params:
                    param_name = f"{actual_estimator_label}__alpha"
                    param_range = np.arange(0, 1, 0.1)

                elif f"{actual_estimator_label}__alpha_1" in model_params:
                    param_name = f"{actual_estimator_label}__alpha_1"
                    param_range = np.arange(0, 1, 0.1)

                # par/svm
                elif f"{actual_estimator_label}__C" in model_params:
                    param_name = f"{actual_estimator_label}__C"
                    param_range = np.arange(1, 11)

                # tree based models (dt/rf/et)
                elif f"{actual_estimator_label}__max_depth" in model_params:
                    param_name = f"{actual_estimator_label}__max_depth"
                    param_range = np.arange(1, 11)

                # knn
                elif f"{actual_estimator_label}__n_neighbors" in model_params:
                    param_name = f"{actual_estimator_label}__n_neighbors"
                    param_range = np.arange(1, 11)

                # Bagging / Boosting (ada/gbr)
                elif f"{actual_estimator_label}__n_estimators" in model_params:
                    param_name = f"{actual_estimator_label}__n_estimators"
                    param_range = np.arange(1, 1000, 10)

                # Bagging / Boosting (ada/gbr)
                elif f"{actual_estimator_label}__n_nonzero_coefs" in model_params:
                    param_name = f"{actual_estimator_label}__n_nonzero_coefs"
                    if len(X_train.columns) >= 10:
                        param_max = 11
                    else:
                        param_max = len(X_train.columns) + 1
                    param_range = np.arange(1, param_max, 1)

                elif f"{actual_estimator_label}__eps" in model_params:
                    param_name = f"{actual_estimator_label}__eps"
                    param_range = np.arange(0, 1, 0.1)

                elif f"{actual_estimator_label}__max_subpopulation" in model_params:
                    param_name = f"{actual_estimator_label}__max_subpopulation"
                    param_range = np.arange(1000, 100000, 2000)

                elif f"{actual_estimator_label}__min_samples" in model_params:
                    param_name = f"{actual_estimator_label}__max_subpopulation"
                    param_range = np.arange(0.01, 1, 0.1)

                else:
                    display.clear_output()
                    raise TypeError(
                        "Plot not supported for this estimator. Try different estimator."
                    )

            logger.info(f"param_name: {param_name}")

            display.move_progress()

            from yellowbrick.model_selection import ValidationCurve

            viz = ValidationCurve(
                pipeline_with_model,
                param_name=param_name,
                param_range=param_range,
                cv=cv,
                random_state=seed,
                n_jobs=_gpu_n_jobs_param,
            )
            show_yellowbrick_plot(
                visualizer=viz,
                X_train=data_X,
                y_train=data_y,
                X_test=test_X,
                y_test=test_y,
                handle_train="fit",
                handle_test="",
                name=plot_name,
                scale=scale,
                save=save,
                fit_kwargs=fit_kwargs,
                groups=groups,
                display=display,
                display_format=display_format,
            )

        def dimension():

            from yellowbrick.features import RadViz
            from sklearn.preprocessing import StandardScaler
            from sklearn.decomposition import PCA

            data_X_transformed = data_X.select_dtypes(include="float32")
            logger.info("Fitting StandardScaler()")
            data_X_transformed = StandardScaler().fit_transform(data_X_transformed)
            data_y_transformed = np.array(data_y)

            features = min(round(len(data_X.columns) * 0.3, 0), 5)
            features = int(features)

            pca = PCA(n_components=features, random_state=seed)
            logger.info("Fitting PCA()")
            data_X_transformed = pca.fit_transform(data_X_transformed)
            display.move_progress()
            classes = data_y.unique().tolist()
            visualizer = RadViz(classes=classes, alpha=0.25)

            show_yellowbrick_plot(
                visualizer=visualizer,
                X_train=data_X_transformed,
                y_train=data_y_transformed,
                X_test=test_X,
                y_test=test_y,
                handle_train="fit_transform",
                handle_test="",
                name=plot_name,
                scale=scale,
                save=save,
                fit_kwargs=fit_kwargs,
                groups=groups,
                display=display,
                display_format=display_format,
            )

        def feature():
            _feature(10)

        def feature_all():
            _feature(len(data_X.columns))

        def _feature(n: int):
            variables = None
            temp_model = pipeline_with_model
            if hasattr(pipeline_with_model, "steps"):
                temp_model = pipeline_with_model.steps[-1][1]
            if hasattr(temp_model, "coef_"):
                try:
                    coef = temp_model.coef_.flatten()
                    if len(coef) > len(data_X.columns):
                        coef = coef[: len(data_X.columns)]
                    variables = abs(coef)
                except:
                    pass
            if variables is None:
                logger.warning("No coef_ found. Trying feature_importances_")
                variables = abs(temp_model.feature_importances_)
            coef_df = pd.DataFrame({"Variable": data_X.columns, "Value": variables})
            sorted_df = (
                coef_df.sort_values(by="Value", ascending=False)
                .head(n)
                .sort_values(by="Value")
            )
            my_range = range(1, len(sorted_df.index) + 1)
            display.move_progress()
            plt.figure(figsize=(8, 5 * (n // 10)), dpi=_base_dpi * scale)
            plt.hlines(y=my_range, xmin=0, xmax=sorted_df["Value"], color="skyblue")
            plt.plot(sorted_df["Value"], my_range, "o")
            display.move_progress()
            plt.yticks(my_range, sorted_df["Variable"])
            plt.title("Feature Importance Plot")
            plt.xlabel("Variable Importance")
            plt.ylabel("Features")
            display.move_progress()
            display.clear_output()
            if save:
                if not isinstance(save, bool):
                    plot_filename = os.path.join(save, plot_name)
                else:
                    plot_filename = plot
                logger.info(f"Saving '{plot_filename}.png'")
                plt.savefig(f"{plot_filename}.png", bbox_inches="tight")
            elif system:
                plt.show()
            plt.close()

            logger.info("Visual Rendered Successfully")

        def parameter():

            try:
                params = estimator.get_all_params()
            except:
                params = estimator.get_params(deep=False)

            param_df = pd.DataFrame.from_dict(
                {str(k): str(v) for k, v in params.items()},
                orient="index",
                columns=["Parameters"],
            )
            display.display(param_df, clear=True)
            logger.info("Visual Rendered Successfully")

        def ks():

            display.move_progress()
            logger.info("Generating predictions / predict_proba on X_test")
            with fit_if_not_fitted(
                pipeline_with_model, data_X, data_y, groups=groups, **fit_kwargs
            ) as fitted_pipeline_with_model:
                predict_proba__ = fitted_pipeline_with_model.predict_proba(data_X)
            display.move_progress()
            display.move_progress()
            display.clear_output()
            with MatplotlibDefaultDPI(base_dpi=_base_dpi, scale_to_set=scale):
                fig = skplt.metrics.plot_ks_statistic(
                    data_y, predict_proba__, figsize=(10, 6)
                )
                if save:
                    if not isinstance(save, bool):
                        plot_filename = os.path.join(save, plot_name)
                    else:
                        plot_filename = plot
                    logger.info(f"Saving '{plot_filename}.png'")
                    plt.savefig(f"{plot_filename}.png", bbox_inches="tight")
                elif system:
                    plt.show()
                plt.close()

            logger.info("Visual Rendered Successfully")

        # execute the plot method
        ret = locals()[plot]()
        if ret:
            plot_filename = ret

        try:
            plt.close()
        except:
            pass

    gc.collect()

    logger.info(
        "plot_model() succesfully completed......................................"
    )

    if save:
        return plot_filename


def evaluate_model(
    estimator,
    fold: Optional[Union[int, Any]] = None,
    fit_kwargs: Optional[dict] = None,
    feature_name: Optional[str] = None,
    groups: Optional[Union[str, Any]] = None,
    use_train_data: bool = False,
):

    """
    This function displays a user interface for all of the available plots for
    a given estimator. It internally uses the plot_model() function.

    Example
    -------
    >>> from pycaret.datasets import get_data
    >>> juice = get_data('juice')
    >>> experiment_name = setup(data = juice,  target = 'Purchase')
    >>> lr = create_model('lr')
    >>> evaluate_model(lr)

    This will display the User Interface for all of the plots for a given
    estimator.

    Parameters
    ----------
    estimator : object, default = none
        A trained model object should be passed as an estimator.

    fold: integer or scikit-learn compatible CV generator, default = None
        Controls cross-validation. If None, will use the CV generator defined in setup().
        If integer, will use KFold CV with that many folds.
        When cross_validation is False, this parameter is ignored.

    fit_kwargs: dict, default = {} (empty dict)
        Dictionary of arguments passed to the fit method of the model.

    groups: str or array-like, with shape (n_samples,), default = None
        Optional Group labels for the samples used while splitting the dataset into train/test set.
        If string is passed, will use the data column with that name as the groups.
        Only used if a group based cross-validation generator is used (eg. GroupKFold).
        If None, will use the value set in fold_groups param in setup().

    Returns
    -------
    User_Interface
        Displays the user interface for plotting.

    """

    function_params_str = ", ".join([f"{k}={v}" for k, v in locals().items()])

    logger = get_logger()

    logger.info("Initializing evaluate_model()")
    logger.info(f"evaluate_model({function_params_str})")

    from ipywidgets import widgets
    from ipywidgets.widgets import interact, fixed

    if not fit_kwargs:
        fit_kwargs = {}

    a = widgets.ToggleButtons(
        options=[(v, k) for k, v in _available_plots.items()],
        description="Plot Type:",
        disabled=False,
        button_style="",  # 'success', 'info', 'warning', 'danger' or ''
        icons=[""],
    )

    fold = _get_cv_splitter(fold)

    groups = _get_groups(groups)

    d = interact(
        plot_model,
        estimator=fixed(estimator),
        plot=a,
        save=fixed(False),
        verbose=fixed(True),
        scale=fixed(1),
        fold=fixed(fold),
        fit_kwargs=fixed(fit_kwargs),
        feature_name=fixed(feature_name),
        label=fixed(False),
        groups=fixed(groups),
        use_train_data=fixed(use_train_data),
        system=fixed(True),
        display=fixed(None),
        display_format=fixed(None),
        is_in_evaluate=fixed(True),
    )


def interpret_model(
    estimator,
    plot: str = "summary",
    feature: Optional[str] = None,
    observation: Optional[int] = None,
    use_train_data: Optional[bool] = False,
    X_new_sample: Optional[pd.DataFrame] = None,
    y_new_sample: Optional[pd.DataFrame] = None,  # add for pfi explainer
    save: Union[str, bool] = False,
    **kwargs,  # added in pycaret==2.1
):

    """
    This function takes a trained model object and returns an interpretation plot.
    Most plots in this function are implemented based on the SHAP (SHapley Additive
    exPlanations), which is a unified approach to explain the output of any machine
    learning model. SHAP connects game theory with local explanations.

    For more information : https://shap.readthedocs.io/en/latest/

    For Partial Dependence Plot : https://github.com/SauceCat/PDPbox

    Example
    -------
    >>> from pycaret.datasets import get_data
    >>> juice = get_data('juice')
    >>> experiment_name = setup(data = juice,  target = 'Purchase')
    >>> dt = create_model('dt')
    >>> interpret_model(dt)

    This will return a summary interpretation plot of Decision Tree model.

    Parameters
    ----------
    estimator : object, default = none
        A trained model object to be passed as an estimator. Only tree-based
        models are accepted when plot type is 'summary', 'correlation', or
        'reason'. 'pdp' plot is model agnostic.

    plot : str, default = 'summary'
        Abbreviation of type of plot. The current list of plots supported
        are (Plot - Name):

        * 'summary' - Summary Plot using SHAP
        * 'correlation' - Dependence Plot using SHAP
        * 'reason' - Force Plot using SHAP
        * 'pdp' - Partial Dependence Plot
        * 'msa' - Morris Sensitivity Analysis
        * 'pfi' - Permutation Feature Importance

    feature: str, default = None
        This parameter is only needed when plot = 'correlation' or 'pdp'.
        By default feature is set to None which means the first column of the
        dataset will be used as a variable. A feature parameter must be passed
        to change this.

    observation: integer, default = None
        This parameter only comes into effect when plot is set to 'reason'. If no
        observation number is provided, it will return an analysis of all observations
        with the option to select the feature on x and y axes through drop down
        interactivity. For analysis at the sample level, an observation parameter must
        be passed with the index value of the observation in test / hold-out set.

    use_train_data: bool, default = False
        When set to true, train data will be used for plots, instead
        of test data.

    X_new_sample: pd.DataFrame, default = None
        Row from an out-of-sample dataframe (neither train nor test data) to be plotted.
        The sample must have the same columns as the raw input train data, and it is transformed
        by the preprocessing pipeline automatically before plotting.

    y_new_sample: pd.DataFrame, default = None
        Row from an out-of-sample dataframe (neither train nor test data) to be plotted.
        The sample must have the same columns as the raw input label data, and it is transformed
        by the preprocessing pipeline automatically before plotting.

    save: string or bool, default = False
        When set to True, Plot is saved as a 'png' file in current working directory.
        When a path destination is given, Plot is saved as a 'png' file the given path to the directory of choice.

    **kwargs:
        Additional keyword arguments to pass to the plot.

    Returns
    -------
    Visual_Plot
        Returns the visual plot.
        Returns the interactive JS plot when plot = 'reason'.

    Warnings
    --------
    - interpret_model doesn't support multiclass problems.

    """

    function_params_str = ", ".join([f"{k}={v}" for k, v in locals().items()])

    logger = get_logger()

    logger.info("Initializing interpret_model()")
    logger.info(f"interpret_model({function_params_str})")

    logger.info("Checking exceptions")

    import matplotlib.pyplot as plt

    # checking if shap available
    if plot in ["summary", "correlation", "reason"]:
        try:
            import shap
        except ImportError:
            logger.error(
                "shap library not found. pip install shap to use interpret_model function."
            )
            raise ImportError(
                "shap library not found. pip install shap to use interpret_model function."
            )

    # checking if pdpbox is available
    if plot == "pdp":
        try:
            from interpret.blackbox import PartialDependence
        except ImportError:
            logger.error(
                "interpretml library not found. pip install interpret to generate pdp plot in interpret_model function."
            )
            raise ImportError(
                "interpretml library not found. pip install interpret to generate pdp plot in interpret_model function."
            )

    # checking interpret is available
    if plot == "msa":
        try:
            from interpret.blackbox import MorrisSensitivity
        except ImportError:
            logger.error(
                "interpretml library not found. pip install interpret to generate msa plot in interpret_model function."
            )
            raise ImportError(
                "interpretml library not found. pip install interpret to generate msa plot in interpret_model function."
            )

    # checking interpret-community is available
    if plot == "pfi":
        try:
            from interpret.ext.blackbox import PFIExplainer
        except ImportError:
            logger.error(
                "interpret-community library not found. pip install interpret-community to generate pfi plot in interpret_model function."
            )
            raise ImportError(
                "interpret-community library not found. pip install interpret-community to generate pfi plot in interpret_model function."
            )

    # get estimator from meta estimator
    estimator = get_estimator_from_meta_estimator(estimator)

    # allowed models
    model_id = _get_model_id(estimator)

    shap_models = {k: v for k, v in _all_models_internal.items() if v.shap}
    shap_models_ids = set(shap_models.keys())

    if plot in ["summary", "correlation", "reason"] and (
        model_id not in shap_models_ids
    ):
        raise TypeError(
            f"This function only supports tree based models for binary classification: {', '.join(shap_models_ids)}."
        )

    # plot type
    allowed_types = ["summary", "correlation", "reason", "pdp", "msa", "pfi"]
    if plot not in allowed_types:
        raise ValueError(
            "type parameter only accepts 'summary', 'correlation', 'reason', 'pdp', 'msa' or 'pfi'."
        )

    if X_new_sample is not None and (observation is not None or use_train_data):
        raise ValueError(
            "Specifying 'X_new_sample' and ('observation' or 'use_train_data') is ambiguous."
        )
    """
    Error Checking Ends here

    """
    if X_new_sample is not None:
        test_X = prep_pipe.transform(X_new_sample)
        if plot == "pfi":
            test_y = prep_pipe.transform(y_new_sample)  # add for pfi explainer
    else:
        # Storing X_train and y_train in data_X and data_y parameter
        test_X = X_train if use_train_data else X_test
        if plot == "pfi":
            test_y = y_train if use_train_data else y_test  # add for pfi explainer

    np.random.seed(seed)

    # storing estimator in model variable
    model = estimator

    # defining type of classifier
    shap_models_type1 = {k for k, v in shap_models.items() if v.shap == "type1"}
    shap_models_type2 = {k for k, v in shap_models.items() if v.shap == "type2"}

    logger.info(f"plot type: {plot}")

    shap_plot = None

    def summary(show: bool = True):

        logger.info("Creating TreeExplainer")
        explainer = shap.TreeExplainer(model)
        logger.info("Compiling shap values")
        shap_values = explainer.shap_values(test_X)

        try:
            assert len(shap_values) == 2
            shap_plot = shap.summary_plot(shap_values[1], test_X, show=show, **kwargs)
        except Exception:
            shap_plot = shap.summary_plot(shap_values, test_X, show=show, **kwargs)

        if save:
            plot_filename = f"SHAP {plot}.png"
            if not isinstance(save, bool):
                plot_filename = os.path.join(save, plot_filename)
            logger.info(f"Saving '{plot_filename}'")
            plt.savefig(plot_filename, bbox_inches="tight")
            plt.close()

        return shap_plot

    def correlation(show: bool = True):

        if feature == None:

            logger.warning(
                f"No feature passed. Default value of feature used for correlation plot: {test_X.columns[0]}"
            )
            dependence = test_X.columns[0]

        else:

            logger.warning(
                f"feature value passed. Feature used for correlation plot: {feature}"
            )
            dependence = feature

        logger.info("Creating TreeExplainer")
        explainer = shap.TreeExplainer(model)
        logger.info("Compiling shap values")
        shap_values = explainer.shap_values(test_X)

        if model_id in shap_models_type1:
            logger.info("model type detected: type 1")
            shap.dependence_plot(
                dependence, shap_values[1], test_X, show=show, **kwargs
            )
        elif model_id in shap_models_type2:
            logger.info("model type detected: type 2")
            shap.dependence_plot(dependence, shap_values, test_X, show=show, **kwargs)
        if save:
            plot_filename = f"SHAP {plot}.png"
            if not isinstance(save, bool):
                plot_filename = os.path.join(save, plot_filename)
            logger.info(f"Saving '{plot_filename}'")
            plt.savefig(plot_filename, bbox_inches="tight")
            plt.close()

        return None

    def reason(show: bool = True):
        shap_plot = None
        if model_id in shap_models_type1:
            logger.info("model type detected: type 1")

            logger.info("Creating TreeExplainer")
            explainer = shap.TreeExplainer(model)
            logger.info("Compiling shap values")

            if observation is None:
                logger.warning(
                    "Observation set to None. Model agnostic plot will be rendered."
                )
                shap_values = explainer.shap_values(test_X)
                shap.initjs()
                shap_plot = shap.force_plot(
                    explainer.expected_value[1],
                    shap_values[1],
                    test_X,
                    show=show,
                    **kwargs,
                )

            else:
                row_to_show = observation
                data_for_prediction = test_X.iloc[row_to_show]

                if model_id == "lightgbm":
                    logger.info("model type detected: LGBMClassifier")
                    shap_values = explainer.shap_values(test_X)
                    shap.initjs()
                    shap_plot = shap.force_plot(
                        explainer.expected_value[1],
                        shap_values[0][row_to_show],
                        data_for_prediction,
                        show=show,
                        **kwargs,
                    )

                else:
                    logger.info("model type detected: Unknown")

                    shap_values = explainer.shap_values(data_for_prediction)
                    shap.initjs()
                    shap_plot = shap.force_plot(
                        explainer.expected_value[1],
                        shap_values[1],
                        data_for_prediction,
                        show=show,
                        **kwargs,
                    )

        elif model_id in shap_models_type2:
            logger.info("model type detected: type 2")

            logger.info("Creating TreeExplainer")
            explainer = shap.TreeExplainer(model)
            logger.info("Compiling shap values")
            shap_values = explainer.shap_values(test_X)
            shap.initjs()

            if observation is None:
                logger.warning(
                    "Observation set to None. Model agnostic plot will be rendered."
                )

                shap_plot = shap.force_plot(
                    explainer.expected_value, shap_values, test_X, show=show, **kwargs
                )

            else:

                row_to_show = observation
                data_for_prediction = test_X.iloc[row_to_show]

                shap_plot = shap.force_plot(
                    explainer.expected_value,
                    shap_values[row_to_show, :],
                    test_X.iloc[row_to_show, :],
                    show=show,
                    **kwargs,
                )
        if save:
            plot_filename = f"SHAP {plot}.html"
            if not isinstance(save, bool):
                plot_filename = os.path.join(save, plot_filename)
            logger.info(f"Saving '{plot_filename}'")
            shap.save_html(plot_filename, shap_plot)
        return shap_plot

    def pdp(show: bool = True):
        logger.info("Checking feature parameter passed")
        if feature == None:
            logger.warning(
                f"No feature passed. Default value of feature used for pdp : {test_X.columns[0]}"
            )
            pdp_feature = test_X.columns[0]
        else:
            logger.info(
                f"feature value passed. Feature used for correlation plot: {feature}"
            )
            pdp_feature = feature

        from interpret.blackbox import PartialDependence

        try:
            pdp = PartialDependence(
                predict_fn=model.predict_proba, data=test_X
            )  # classification
        except AttributeError:
            pdp = PartialDependence(predict_fn=model.predict, data=test_X)  # regression

        pdp_global = pdp.explain_global()
        pdp_plot = pdp_global.visualize(list(test_X.columns).index(pdp_feature))
        if save:
            import plotly.io as pio

            plot_filename = f"PDP {plot}.html"
            if not isinstance(save, bool):
                plot_filename = os.path.join(save, plot_filename)
            logger.info(f"Saving '{plot_filename}'")
            pio.write_html(pdp_plot, plot_filename)
        return pdp_plot

    def msa(show: bool = True):
        from interpret.blackbox import MorrisSensitivity

        try:
            msa = MorrisSensitivity(
                predict_fn=model.predict_proba, data=test_X
            )  # classification
        except AttributeError:
            msa = MorrisSensitivity(predict_fn=model.predict, data=test_X)  # regression
        msa_global = msa.explain_global()
        msa_plot = msa_global.visualize()
        if save:
            import plotly.io as pio

            plot_filename = f"MSA {plot}.html"
            if not isinstance(save, bool):
                plot_filename = os.path.join(save, plot_filename)
            logger.info(f"Saving '{plot_filename}'")
            pio.write_html(msa_plot, plot_filename)
        return msa_plot

    def pfi(show: bool = True):
        from interpret.ext.blackbox import PFIExplainer

        pfi = PFIExplainer(model)
        pfi_global = pfi.explain_global(test_X, true_labels=test_y)
        pfi_plot = pfi_global.visualize()
        if save:
            import plotly.io as pio

            plot_filename = f"PFI {plot}.html"
            if not isinstance(save, bool):
                plot_filename = os.path.join(save, plot_filename)
            logger.info(f"Saving '{plot_filename}'")
            pio.write_html(pfi_plot, plot_filename)
        return pfi_plot

    shap_plot = locals()[plot](show=not save)

    logger.info("Visual Rendered Successfully")

    logger.info(
        "interpret_model() succesfully completed......................................"
    )

    gc.collect()
    return shap_plot


def calibrate_model(
    estimator,
    method: str = "sigmoid",
    fold: Optional[Union[int, Any]] = None,
    round: int = 4,
    fit_kwargs: Optional[dict] = None,
    groups: Optional[Union[str, Any]] = None,
    verbose: bool = True,
    display: Optional[Display] = None,  # added in pycaret==2.2.0
) -> Any:

    """
    This function takes the input of trained estimator and performs probability
    calibration with sigmoid or isotonic regression. The output prints a score
    grid that shows Accuracy, AUC, Recall, Precision, F1, Kappa and MCC by fold
    (default = 10 Fold). The ouput of the original estimator and the calibrated
    estimator (created using this function) might not differ much. In order
    to see the calibration differences, use 'calibration' plot in plot_model to
    see the difference before and after.

    This function returns a trained model object.

    Example
    -------
    >>> from pycaret.datasets import get_data
    >>> juice = get_data('juice')
    >>> experiment_name = setup(data = juice,  target = 'Purchase')
    >>> dt_boosted = create_model('dt', ensemble = True, method = 'Boosting')
    >>> calibrated_dt = calibrate_model(dt_boosted)

    This will return Calibrated Boosted Decision Tree Model.

    Parameters
    ----------
    estimator : object

    method : str, default = 'sigmoid'
        The method to use for calibration. Can be 'sigmoid' which corresponds to Platt's
        method or 'isotonic' which is a non-parametric approach. It is not advised to use
        isotonic calibration with too few calibration samples

    fold: integer or scikit-learn compatible CV generator, default = None
        Controls cross-validation. If None, will use the CV generator defined in setup().
        If integer, will use KFold CV with that many folds.
        When cross_validation is False, this parameter is ignored.

    round: integer, default = 4
        Number of decimal places the metrics in the score grid will be rounded to.

    fit_kwargs: dict, default = {} (empty dict)
        Dictionary of arguments passed to the fit method of the model.

    groups: str or array-like, with shape (n_samples,), default = None
        Optional Group labels for the samples used while splitting the dataset into train/test set.
        If string is passed, will use the data column with that name as the groups.
        Only used if a group based cross-validation generator is used (eg. GroupKFold).
        If None, will use the value set in fold_groups param in setup().

    verbose: bool, default = True
        Score grid is not printed when verbose is set to False.

    Returns
    -------
    score_grid
        A table containing the scores of the model across the kfolds.
        Scoring metrics used are Accuracy, AUC, Recall, Precision, F1,
        Kappa and MCC. Mean and standard deviation of the scores across
        the folds are also returned.

    model
        trained and calibrated model object.

    Warnings
    --------
    - Avoid isotonic calibration with too few calibration samples (<1000) since it
      tends to overfit.

    - calibration plot not available for multiclass problems.


    """

    function_params_str = ", ".join([f"{k}={v}" for k, v in locals().items()])

    logger = get_logger()

    logger.info("Initializing calibrate_model()")
    logger.info(f"calibrate_model({function_params_str})")

    logger.info("Checking exceptions")

    # run_time
    runtime_start = time.time()

    if not fit_kwargs:
        fit_kwargs = {}

    # checking fold parameter
    if fold is not None and not (type(fold) is int or is_sklearn_cv_generator(fold)):
        raise TypeError(
            "fold parameter must be either None, an integer or a scikit-learn compatible CV generator object."
        )

    # checking round parameter
    if type(round) is not int:
        raise TypeError("Round parameter only accepts integer value.")

    # checking verbose parameter
    if type(verbose) is not bool:
        raise TypeError("Verbose parameter can only take argument as True or False.")

    """

    ERROR HANDLING ENDS HERE

    """

    fold = _get_cv_splitter(fold)

    groups = _get_groups(groups)

    logger.info("Preloading libraries")

    # pre-load libraries

    logger.info("Preparing display monitor")

    if not display:
        progress_args = {"max": 2 + 4}
        master_display_columns = [v.display_name for k, v in _all_metrics.items()]
        timestampStr = datetime.datetime.now().strftime("%H:%M:%S")
        monitor_rows = [
            ["Initiated", ". . . . . . . . . . . . . . . . . .", timestampStr],
            ["Status", ". . . . . . . . . . . . . . . . . .", "Loading Dependencies"],
            ["Estimator", ". . . . . . . . . . . . . . . . . .", "Compiling Library"],
        ]
        display = Display(
            verbose=verbose,
            html_param=html_param,
            progress_args=progress_args,
            master_display_columns=master_display_columns,
            monitor_rows=monitor_rows,
        )

        display.display_progress()
        display.display_monitor()
        display.display_master_display()

    np.random.seed(seed)

    logger.info("Getting model name")

    full_name = _get_model_name(estimator)

    logger.info(f"Base model : {full_name}")

    display.update_monitor(2, full_name)
    display.display_monitor()

    """
    MONITOR UPDATE STARTS
    """

    display.update_monitor(1, "Selecting Estimator")
    display.display_monitor()

    """
    MONITOR UPDATE ENDS
    """

    # calibrating estimator

    logger.info("Importing untrained CalibratedClassifierCV")

    calibrated_model_definition = _all_models_internal["CalibratedCV"]
    model = calibrated_model_definition.class_def(
        base_estimator=estimator,
        method=method,
        cv=fold,
        **calibrated_model_definition.args,
    )

    display.move_progress()

    logger.info("SubProcess create_model() called ==================================")
    model, model_fit_time = create_model_supervised(
        estimator=model,
        system=False,
        display=display,
        fold=fold,
        round=round,
        fit_kwargs=fit_kwargs,
        groups=groups,
    )
    model_results = pull()
    logger.info("SubProcess create_model() end ==================================")

    model_results = model_results.round(round)

    display.move_progress()

    # end runtime
    runtime_end = time.time()
    runtime = np.array(runtime_end - runtime_start).round(2)

    # mlflow logging
    if logging_param:

        avgs_dict_log = {k: v for k, v in model_results.loc["Mean"].items()}

        try:
            _mlflow_log_model(
                model=model,
                model_results=model_results,
                score_dict=avgs_dict_log,
                source="calibrate_models",
                runtime=runtime,
                model_fit_time=model_fit_time,
                _prep_pipe=prep_pipe,
                log_plots=log_plots_param,
                display=display,
            )
        except:
            logger.error(f"_mlflow_log_model() for {model} raised an exception:")
            logger.error(traceback.format_exc())

    model_results = color_df(model_results, "yellow", ["Mean"], axis=1)
    model_results = model_results.set_precision(round)
    display.display(model_results, clear=True)

    logger.info(f"create_model_container: {len(create_model_container)}")
    logger.info(f"master_model_container: {len(master_model_container)}")
    logger.info(f"display_container: {len(display_container)}")

    logger.info(str(model))
    logger.info(
        "calibrate_model() succesfully completed......................................"
    )

    gc.collect()
    return model


def optimize_threshold(
    estimator,
    true_positive: int = 0,
    true_negative: int = 0,
    false_positive: int = 0,
    false_negative: int = 0,
):

    """
    This function optimizes probability threshold for a trained model using custom cost
    function that can be defined using combination of True Positives, True Negatives,
    False Positives (also known as Type I error), and False Negatives (Type II error).

    This function returns a plot of optimized cost as a function of probability
    threshold between 0 to 100.

    Example
    -------
    >>> from pycaret.datasets import get_data
    >>> juice = get_data('juice')
    >>> experiment_name = setup(data = juice,  target = 'Purchase')
    >>> lr = create_model('lr')
    >>> optimize_threshold(lr, true_negative = 10, false_negative = -100)

    This will return a plot of optimized cost as a function of probability threshold.

    Parameters
    ----------
    estimator : object
        A trained model object should be passed as an estimator.

    true_positive : int, default = 0
        Cost function or returns when prediction is true positive.

    true_negative : int, default = 0
        Cost function or returns when prediction is true negative.

    false_positive : int, default = 0
        Cost function or returns when prediction is false positive.

    false_negative : int, default = 0
        Cost function or returns when prediction is false negative.


    Returns
    -------
    Visual_Plot
        Prints the visual plot.

    Warnings
    --------
    - This function is not supported for multiclass problems.


    """

    function_params_str = ", ".join([f"{k}={v}" for k, v in locals().items()])

    logger = get_logger()

    logger.info("Initializing optimize_threshold()")
    logger.info(f"optimize_threshold({function_params_str})")

    logger.info("Importing libraries")

    # import libraries

    np.random.seed(seed)

    """
    ERROR HANDLING STARTS HERE
    """

    logger.info("Checking exceptions")

    # exception 1 for multi-class
    if _is_multiclass():
        raise TypeError(
            "optimize_threshold() cannot be used when target is multi-class."
        )

    # check predict_proba value
    if type(estimator) is not list:
        if not hasattr(estimator, "predict_proba"):
            raise TypeError(
                "Estimator doesn't support predict_proba function and cannot be used in optimize_threshold()."
            )

    # check cost function type
    allowed_types = [int, float]

    if type(true_positive) not in allowed_types:
        raise TypeError("true_positive parameter only accepts float or integer value.")

    if type(true_negative) not in allowed_types:
        raise TypeError("true_negative parameter only accepts float or integer value.")

    if type(false_positive) not in allowed_types:
        raise TypeError("false_positive parameter only accepts float or integer value.")

    if type(false_negative) not in allowed_types:
        raise TypeError("false_negative parameter only accepts float or integer value.")

    """
    ERROR HANDLING ENDS HERE
    """

    # define model as estimator
    model = estimator

    model_name = _get_model_name(model)

    # generate predictions and store actual on y_test in numpy array
    actual = np.array(y_test)

    predicted = model.predict_proba(X_test)
    predicted = predicted[:, 1]

    """
    internal function to calculate loss starts here
    """

    logger.info("Defining loss function")

    def calculate_loss(
        actual,
        predicted,
        tp_cost=true_positive,
        tn_cost=true_negative,
        fp_cost=false_positive,
        fn_cost=false_negative,
    ):

        # true positives
        tp = predicted + actual
        tp = np.where(tp == 2, 1, 0)
        tp = tp.sum()

        # true negative
        tn = predicted + actual
        tn = np.where(tn == 0, 1, 0)
        tn = tn.sum()

        # false positive
        fp = (predicted > actual).astype(int)
        fp = np.where(fp == 1, 1, 0)
        fp = fp.sum()

        # false negative
        fn = (predicted < actual).astype(int)
        fn = np.where(fn == 1, 1, 0)
        fn = fn.sum()

        total_cost = (tp_cost * tp) + (tn_cost * tn) + (fp_cost * fp) + (fn_cost * fn)

        return total_cost

    """
    internal function to calculate loss ends here
    """

    grid = np.arange(0, 1, 0.0001)

    # loop starts here

    cost = []
    # global optimize_results

    logger.info("Iteration starts at 0")

    for i in grid:

        pred_prob = (predicted >= i).astype(int)
        cost.append(calculate_loss(actual, pred_prob))

    optimize_results = pd.DataFrame(
        {"Probability Threshold": grid, "Cost Function": cost}
    )
    fig = px.line(
        optimize_results,
        x="Probability Threshold",
        y="Cost Function",
        line_shape="linear",
    )
    fig.update_layout(plot_bgcolor="rgb(245,245,245)")
    title = f"{model_name} Probability Threshold Optimization"

    # calculate vertical line
    y0 = optimize_results["Cost Function"].min()
    y1 = optimize_results["Cost Function"].max()
    x0 = optimize_results.sort_values(by="Cost Function", ascending=False).iloc[0][0]
    x1 = x0

    t = x0
    if html_param:

        fig.add_shape(
            dict(
                type="line", x0=x0, y0=y0, x1=x1, y1=y1, line=dict(color="red", width=2)
            )
        )
        fig.update_layout(
            title={
                "text": title,
                "y": 0.95,
                "x": 0.45,
                "xanchor": "center",
                "yanchor": "top",
            }
        )
        logger.info("Figure ready for render")
        fig.show()
    print(f"Optimized Probability Threshold: {t} | Optimized Cost Function: {y1}")
    logger.info(
        "optimize_threshold() succesfully completed......................................"
    )

    return float(t)


def assign_model(
    model, transformation: bool = False, score: bool = True, verbose: bool = True
) -> pd.DataFrame:

    """
    This function assigns each of the data point in the dataset passed during setup
    stage to one of the clusters using trained model object passed as model param.
    create_model() function must be called before using assign_model().

    This function returns a pandas.DataFrame.

    Example
    -------
    >>> from pycaret.datasets import get_data
    >>> jewellery = get_data('jewellery')
    >>> experiment_name = setup(data = jewellery, normalize = True)
    >>> kmeans = create_model('kmeans')
    >>> kmeans_df = assign_model(kmeans)

    This will return a pandas.DataFrame with inferred clusters using trained model.

    Parameters
    ----------
    model: trained model object, default = None

    transformation: bool, default = False
        When set to True, assigned clusters are returned on transformed dataset instead
        of original dataset passed during setup().

    verbose: Boolean, default = True
        Status update is not printed when verbose is set to False.

    Returns
    -------
    pandas.DataFrame
        Returns a DataFrame with assigned clusters using a trained model.

    """

    function_params_str = ", ".join([f"{k}={v}" for k, v in locals().items()])

    logger = get_logger()

    logger.info("Initializing assign_model()")
    logger.info(f"assign_model({function_params_str})")

    logger.info("Checking exceptions")

    # checking transformation parameter
    if type(transformation) is not bool:
        raise TypeError(
            "Transformation parameter can only take argument as True or False."
        )

    # checking verbose parameter
    if type(verbose) is not bool:
        raise TypeError("Verbose parameter can only take argument as True or False.")

    """
    error handling ends here
    """

    if is_sklearn_pipeline(model):
        model = model.steps[-1][1]

    logger.info("Determining Trained Model")

    name = _get_model_name(model)

    logger.info(f"Trained Model : {name}")

    logger.info("Copying data")
    # copy data_
    if transformation:
        data = X.copy()
        logger.info(
            "Transformation param set to True. Assigned clusters are attached on transformed dataset."
        )
    else:
        data = data_before_preprocess.copy()

    # calculation labels and attaching to dataframe

    if _ml_usecase == MLUsecase.CLUSTERING:
        labels = [f"Cluster {i}" for i in model.labels_]
        data["Cluster"] = labels
    else:
        data["Anomaly"] = model.labels_
        if score:
            data["Anomaly_Score"] = model.decision_scores_

    logger.info(data.shape)
    logger.info(
        "assign_model() succesfully completed......................................"
    )

    return data


def predict_model_unsupervised(
    estimator, data: pd.DataFrame, ml_usecase: Optional[MLUsecase] = None,
) -> pd.DataFrame:
    function_params_str = ", ".join(
        [f"{k}={v}" for k, v in locals().items() if k != "data"]
    )

    logger = get_logger()

    logger.info("Initializing predict_model()")
    logger.info(f"predict_model({function_params_str})")

    if ml_usecase is None:
        ml_usecase = _ml_usecase

    # copy data and model
    data_transformed = data.copy()

    # exception checking for predict param
    if hasattr(estimator, "predict"):
        pass
    else:
        raise TypeError("Model doesn't support predict parameter.")

    pred_score = None

    # predictions start here
    if is_sklearn_pipeline(estimator):
        pred = estimator.predict(data_transformed)
        if ml_usecase == MLUsecase.ANOMALY:
            pred_score = estimator.decision_function(data_transformed)
    else:
        pred = estimator.predict(prep_pipe.transform(data_transformed))
        if ml_usecase == MLUsecase.ANOMALY:
            pred_score = estimator.decision_function(
                prep_pipe.transform(data_transformed)
            )

    if ml_usecase == MLUsecase.CLUSTERING:
        pred_list = [f"Cluster {i}" for i in pred]

        data_transformed["Cluster"] = pred_list
    else:
        data_transformed["Anomaly"] = pred
        data_transformed["Anomaly_Score"] = pred_score

    return data_transformed


def predict_model(
    estimator,
    data: Optional[pd.DataFrame] = None,
    probability_threshold: Optional[float] = None,
    encoded_labels: bool = False,  # added in pycaret==2.1.0
    raw_score: bool = False,
    round: int = 4,  # added in pycaret==2.2.0
    verbose: bool = True,
    ml_usecase: Optional[MLUsecase] = None,
    display: Optional[Display] = None,  # added in pycaret==2.2.0
) -> pd.DataFrame:

    """
    This function is used to predict label and probability score on the new dataset
    using a trained estimator. New unseen data can be passed to data param as pandas
    Dataframe. If data is not passed, the test / hold-out set separated at the time of
    setup() is used to generate predictions.

    Example
    -------
    >>> from pycaret.datasets import get_data
    >>> juice = get_data('juice')
    >>> experiment_name = setup(data = juice,  target = 'Purchase')
    >>> lr = create_model('lr')
    >>> lr_predictions_holdout = predict_model(lr)

    Parameters
    ----------
    estimator : object, default = none
        A trained model object / pipeline should be passed as an estimator.

    data : pandas.DataFrame
        Shape (n_samples, n_features) where n_samples is the number of samples
        and n_features is the number of features. All features used during training
        must be present in the new dataset.

    probability_threshold : float, default = None
        Threshold used to convert probability values into binary outcome. By default
        the probability threshold for all binary classifiers is 0.5 (50%). This can be
        changed using probability_threshold param.

    encoded_labels: Boolean, default = False
        If True, will return labels encoded as an integer.

    raw_score: bool, default = False
        When set to True, scores for all labels will be returned.

    round: integer, default = 4
        Number of decimal places the metrics in the score grid will be rounded to.

    verbose: bool, default = True
        Holdout score grid is not printed when verbose is set to False.

    Returns
    -------
    Predictions
        Predictions (Label and Score) column attached to the original dataset
        and returned as pandas dataframe.

    score_grid
        A table containing the scoring metrics on hold-out / test set.

    Warnings
    --------
    - The behavior of the predict_model is changed in version 2.1 without backward compatibility.
    As such, the pipelines trained using the version (<= 2.0), may not work for inference
    with version >= 2.1. You can either retrain your models with a newer version or downgrade
    the version for inference.


    """

    function_params_str = ", ".join(
        [f"{k}={v}" for k, v in locals().items() if k != "data"]
    )

    logger = get_logger()

    logger.info("Initializing predict_model()")
    logger.info(f"predict_model({function_params_str})")

    logger.info("Checking exceptions")

    """
    exception checking starts here
    """

    if ml_usecase is None:
        ml_usecase = _ml_usecase

    if data is None and "pycaret_globals" not in globals():
        raise ValueError(
            "data parameter may not be None without running setup() first."
        )

    if probability_threshold is not None:
        # probability_threshold allowed types
        allowed_types = [int, float]
        if type(probability_threshold) not in allowed_types:
            raise TypeError(
                "probability_threshold parameter only accepts value between 0 to 1."
            )

        if probability_threshold > 1:
            raise TypeError(
                "probability_threshold parameter only accepts value between 0 to 1."
            )

        if probability_threshold < 0:
            raise TypeError(
                "probability_threshold parameter only accepts value between 0 to 1."
            )

    """
    exception checking ends here
    """

    logger.info("Preloading libraries")

    # general dependencies
    from sklearn import metrics

    try:
        np.random.seed(seed)
        if not display:
            display = Display(verbose=verbose, html_param=html_param,)
    except:
        display = Display(verbose=False, html_param=False,)

    dtypes = None

    # dataset
    if data is None:

        if is_sklearn_pipeline(estimator):
            estimator = estimator.steps[-1][1]

        X_test_ = X_test.copy()
        y_test_ = y_test.copy()

        dtypes = prep_pipe.named_steps["dtypes"]

        X_test_.reset_index(drop=True, inplace=True)
        y_test_.reset_index(drop=True, inplace=True)

    else:

        if is_sklearn_pipeline(estimator) and hasattr(estimator, "predict"):
            dtypes = estimator.named_steps["dtypes"]
        else:
            try:
                dtypes = prep_pipe.named_steps["dtypes"]

                estimator_ = deepcopy(prep_pipe)
                if is_sklearn_pipeline(estimator):
                    merge_pipelines(estimator_, estimator)
                    estimator_.steps[-1] = ("trained_model", estimator_.steps[-1][1])
                else:
                    add_estimator_to_pipeline(
                        estimator_, estimator, name="trained_model"
                    )
                estimator = estimator_

            except:
                logger.error("Pipeline not found. Exception:")
                logger.error(traceback.format_exc())
                raise ValueError("Pipeline not found")

        X_test_ = data.copy()

    # function to replace encoded labels with their original values
    # will not run if categorical_labels is false
    def replace_lables_in_column(label_column):
        if dtypes and hasattr(dtypes, "replacement"):
            replacement_mapper = {int(v): k for k, v in dtypes.replacement.items()}
            label_column.replace(replacement_mapper, inplace=True)

    # prediction starts here

    pred = np.nan_to_num(estimator.predict(X_test_))

    try:
        score = estimator.predict_proba(X_test_)

        if len(np.unique(pred)) <= 2:
            pred_prob = score[:, 1]
        else:
            pred_prob = score

    except:
        score = None
        pred_prob = None

    if probability_threshold is not None and pred_prob is not None:
        try:
            pred = (pred_prob >= probability_threshold).astype(int)
        except:
            pass

    if pred_prob is None:
        pred_prob = pred

    df_score = None

    if data is None:
        # model name
        full_name = _get_model_name(estimator)
        metrics = _calculate_metrics_supervised(y_test_, pred, pred_prob)
        df_score = pd.DataFrame(metrics, index=[0])
        df_score.insert(0, "Model", full_name)
        df_score = df_score.round(round)
        display.display(df_score.style.set_precision(round), clear=False)

    label = pd.DataFrame(pred)
    label.columns = ["Label"]
    if not encoded_labels:
        replace_lables_in_column(label["Label"])
    if ml_usecase == MLUsecase.CLASSIFICATION:
        try:
            label["Label"] = label["Label"].astype(int)
        except:
            pass

    if data is None:
        if not encoded_labels:
            replace_lables_in_column(y_test_)
        X_test_ = pd.concat([X_test_, y_test_, label], axis=1)
    else:
        X_test_ = data.copy()
        X_test_["Label"] = label["Label"].values

    if score is not None:
        pred = pred.astype(int)
        if not raw_score:
            score = [s[pred[i]] for i, s in enumerate(score)]
        try:
            score = pd.DataFrame(score)
            if raw_score:
                score_columns = pd.Series(range(score.shape[1]))
                if not encoded_labels:
                    replace_lables_in_column(score_columns)
                score.columns = [f"Score_{label}" for label in score_columns]
            else:
                score.columns = ["Score"]
            score = score.round(round)
            score.index = X_test_.index
            X_test_ = pd.concat((X_test_, score), axis=1)
        except:
            pass

    # store predictions on hold-out in display_container
    if df_score is not None:
        display_container.append(df_score)

    gc.collect()
    return X_test_


def finalize_model(
    estimator,
    fit_kwargs: Optional[dict] = None,
    groups: Optional[Union[str, Any]] = None,
    model_only: bool = True,
    display: Optional[Display] = None,
) -> Any:  # added in pycaret==2.2.0

    """
    This function fits the estimator onto the complete dataset passed during the
    setup() stage. The purpose of this function is to prepare for final model
    deployment after experimentation.

    Example
    -------
    >>> from pycaret.datasets import get_data
    >>> juice = get_data('juice')
    >>> experiment_name = setup(data = juice,  target = 'Purchase')
    >>> lr = create_model('lr')
    >>> final_lr = finalize_model(lr)

    This will return the final model object fitted to complete dataset.

    Parameters
    ----------
    estimator : object, default = none
        A trained model object should be passed as an estimator.

    fit_kwargs: dict, default = {} (empty dict)
        Dictionary of arguments passed to the fit method of the model.

    groups: str or array-like, with shape (n_samples,), default = None
        Optional Group labels for the samples used while splitting the dataset into train/test set.
        If string is passed, will use the data column with that name as the groups.
        Only used if a group based cross-validation generator is used (eg. GroupKFold).
        If None, will use the value set in fold_groups param in setup().

    model_only : bool, default = True
        When set to True, only trained model object is saved and all the
        transformations are ignored.

    Returns
    -------
    model
        Trained model object fitted on complete dataset.

    Warnings
    --------
    - If the model returned by finalize_model(), is used on predict_model() without
      passing a new unseen dataset, then the information grid printed is misleading
      as the model is trained on the complete dataset including test / hold-out sample.
      Once finalize_model() is used, the model is considered ready for deployment and
      should be used on new unseens dataset only.


    """

    function_params_str = ", ".join([f"{k}={v}" for k, v in locals().items()])

    logger = get_logger()

    logger.info("Initializing finalize_model()")
    logger.info(f"finalize_model({function_params_str})")

    # run_time
    runtime_start = time.time()

    if not fit_kwargs:
        fit_kwargs = {}

    groups = _get_groups(groups, data=X, fold_groups=fold_groups_param_full)

    if not display:
        display = Display(verbose=False, html_param=html_param,)

    np.random.seed(seed)

    logger.info(f"Finalizing {estimator}")
    display.clear_output()
    model_final, model_fit_time = create_model_supervised(
        estimator=estimator,
        verbose=False,
        system=False,
        X_train_data=X,
        y_train_data=y,
        fit_kwargs=fit_kwargs,
        groups=groups,
        add_to_model_list=False,
    )
    model_results = pull(pop=True)

    # end runtime
    runtime_end = time.time()
    runtime = np.array(runtime_end - runtime_start).round(2)

    # mlflow logging
    if logging_param:

        avgs_dict_log = {k: v for k, v in model_results.loc["Mean"].items()}

        try:
            _mlflow_log_model(
                model=model_final,
                model_results=model_results,
                score_dict=avgs_dict_log,
                source="finalize_model",
                runtime=runtime,
                model_fit_time=model_fit_time,
                _prep_pipe=prep_pipe,
                log_plots=log_plots_param,
                display=display,
            )
        except:
            logger.error(f"_mlflow_log_model() for {model_final} raised an exception:")
            logger.error(traceback.format_exc())

    model_results = color_df(model_results, "yellow", ["Mean"], axis=1)
    model_results = model_results.set_precision(round)
    display.display(model_results, clear=True)

    logger.info(f"create_model_container: {len(create_model_container)}")
    logger.info(f"master_model_container: {len(master_model_container)}")
    logger.info(f"display_container: {len(display_container)}")

    logger.info(str(model_final))
    logger.info(
        "finalize_model() succesfully completed......................................"
    )

    gc.collect()
    if not model_only:
        pipeline_final = deepcopy(prep_pipe)
        pipeline_final.steps.append(["trained_model", model_final])
        return pipeline_final

    return model_final


def deploy_model(
    model,
    model_name: str,
    authentication: dict,
    platform: str = "aws",  # added gcp and azure support in pycaret==2.1
):

    """
    (In Preview)

    This function deploys the transformation pipeline and trained model object for
    production use. The platform of deployment can be defined under the platform
    param along with the applicable authentication tokens which are passed as a
    dictionary to the authentication param.

    Example
    -------
    >>> from pycaret.datasets import get_data
    >>> juice = get_data('juice')
    >>> experiment_name = setup(data = juice,  target = 'Purchase')
    >>> lr = create_model('lr')
    >>> deploy_model(model = lr, model_name = 'deploy_lr', platform = 'aws', authentication = {'bucket' : 'pycaret-test'})

    This will deploy the model on an AWS S3 account under bucket 'pycaret-test'

    Notes
    -----
    For AWS users:
    Before deploying a model to an AWS S3 ('aws'), environment variables must be
    configured using the command line interface. To configure AWS env. variables,
    type aws configure in your python command line. The following information is
    required which can be generated using the Identity and Access Management (IAM)
    portal of your amazon console account:

    - AWS Access Key ID
    - AWS Secret Key Access
    - Default Region Name (can be seen under Global settings on your AWS console)
    - Default output format (must be left blank)

    For GCP users:
    --------------
    Before deploying a model to Google Cloud Platform (GCP), project must be created
    either using command line or GCP console. Once project is created, you must create
    a service account and download the service account key as a JSON file, which is
    then used to set environment variable.

    https://cloud.google.com/docs/authentication/production

    - Google Cloud Project
    - Service Account Authetication

    For Azure users:
    ---------------
    Before deploying a model to Microsoft's Azure (Azure), environment variables
    for connection string must be set. In order to get connection string, user has
    to create account of Azure. Once it is done, create a Storage account. In the settings
    section of storage account, user can get the connection string.

    Read below link for more details.
    https://docs.microsoft.com/en-us/azure/storage/blobs/storage-quickstart-blobs-python?toc=%2Fpython%2Fazure%2FTOC.json

    - Azure Storage Account

    Parameters
    ----------
    model : object
        A trained model object should be passed as an estimator.

    model_name : str
        Name of model to be passed as a str.

    authentication : dict
        Dictionary of applicable authentication tokens.

        When platform = 'aws':
        {'bucket' : 'Name of Bucket on S3'}

        When platform = 'gcp':
        {'project': 'gcp_pycaret', 'bucket' : 'pycaret-test'}

        When platform = 'azure':
        {'container': 'pycaret-test'}

    platform: str, default = 'aws'
        Name of platform for deployment. Current available options are: 'aws', 'gcp' and 'azure'

    Returns
    -------
    Success_Message

    Warnings
    --------
    - This function uses file storage services to deploy the model on cloud platform.
      As such, this is efficient for batch-use. Where the production objective is to
      obtain prediction at an instance level, this may not be the efficient choice as
      it transmits the binary pickle file between your local python environment and
      the platform.

    """
    import pycaret.internal.persistence

    return pycaret.internal.persistence.deploy_model(
        model, model_name, authentication, platform, prep_pipe
    )


def create_webservice(model, model_endopoint, api_key=True, pydantic_payload=None):
    """
    (In Preview)

    This function deploys the transformation pipeline and trained model object as api. Rest api base on FastAPI and could run on localhost, it uses
   the model name as a path to POST endpoint. The endpoint can be protected by api key generated by pycaret and return for the user.
    Create_webservice uses pydantic style input/output model.
    Parameters
    ----------
    model : object
        A trained model object should be passed as an estimator.

    model_endopoint : string
        Name of model to be passed as a string.

    api_key: bool, default = True
        Security for API, if True Pycaret generates api key and print in console,
        else user can post data without header but it not safe if application will
        expose external.

    pydantic_payload: pydantic.main.ModelMetaclass, default = None
        Pycaret allows us to automatically generate a schema for the input model,
        thanks to which can prevent incorrect requests. User can generate own pydantic model and use it as an input model.

    Returns
    -------
    Dictionary with api_key: FastAPI application class which is ready to run with console
    if api_key is set to False, the dictionary key is set to 'Not_exist'.

    """

    function_params_str = ", ".join([f"{k}={v}" for k, v in locals().items()])

    logger = get_logger()

    logger.info("Initializing create_service()")
    logger.info(f"create_service({function_params_str})")

    try:
        from fastapi import FastAPI
    except ImportError:
        logger.error(
            "fastapi library not found. pip install fastapi to use create_service function."
        )
        raise ImportError(
            "fastapi library not found. pip install fastapi to use create_service function."
        )
    # try initialize predict before add it to endpoint (cold start)
    try:
        _ = predict_model(estimator=model, verbose=False)
    except:
        raise ValueError(
            "Cannot predict on cold start check probability_threshold or model"
        )

    # check pydantic style
    try:
        from pydantic import create_model, BaseModel, Json
        from pydantic.main import ModelMetaclass
    except ImportError:
        logger.error(
            "pydantic library not found. pip install fastapi to use create_service function."
        )
        ImportError(
            "pydantic library not found. pip install fastapi to use create_service function."
        )
    if pydantic_payload is not None:
        assert isinstance(
            pydantic_payload, ModelMetaclass
        ), "pydantic_payload must be ModelMetaClass type"
    else:
        # automatically create pydantic payload model
        import json
        from typing import Optional

        print(
            "You are using an automatic data validation model it could fail in some cases"
        )
        print(
            "To be sure the model works properly create pydantic model in your own (pydantic_payload)"
        )
        fields = {
            name: (Optional[type(t)], ...)
            for name, t in json.loads(
                data_before_preprocess.drop(columns=[target_param])
                .convert_dtypes()
                .sample(1)
                .to_json(orient="records")
            )[0].items()
        }
        print(fields)
        pydantic_payload = create_model("DefaultModel", __base__=BaseModel, **fields)
        logger.info(
            "Generated json schema: {}".format(pydantic_payload.schema_json(indent=2))
        )

    # generate apikey
    import secrets
    from typing import Optional
    from fastapi.security.api_key import APIKeyHeader
    from fastapi import HTTPException, Security

    api_key_handler = APIKeyHeader(name="token", auto_error=False)
    if api_key:
        # generate key and log into console
        key = secrets.token_urlsafe(30)

        def validate_request(header: Optional[str] = Security(api_key_handler)):
            if header is None:
                raise HTTPException(status_code=400, detail="No api key", headers={})
            if not secrets.compare_digest(header, str(key)):
                raise HTTPException(
                    status_code=401, detail="Unauthorized request", headers={}
                )
            return True

    else:
        key = "Not_exist"
        print("API will be working without security")

        def validate_request(header: Optional[str] = Security(api_key_handler)):
            return True

    # validate request functionality
    validation = validate_request

    # creating response model
    from typing import Any, Optional
    from pycaret.utils import __version__

    class PredictionResult(BaseModel):
        prediction: Any
        author: str = "pycaret"
        lib_version: str = __version__()
        input_data: pydantic_payload
        processed_input_data: Json = None
        time_utc: Optional[str] = None

        class Config:
            schema_extra = {
                "example": {
                    "prediction": 1,
                    "autohor": "pycaret",
                    "lib_version": "2.0.0",
                    "input_data": pydantic_payload,
                    "processed_input_data": {"col1": 1, "col2": "string"},
                    "time": "2020-09-10 20:00",
                }
            }

    app = FastAPI(
        title="REST API for ML prediction created by Pycaret",
        description="This is the REST API for the ML model generated"
        "by the Pycaret library: https://pycaret.org. "
        "All endpoints should run asynchronously, please validate"
        "the Pydantic model and read api documentation. "
        "In case of trouble, please add issuesto github: https://github.com/pycaret/pycaret/issues",
        version="pycaret: {}".format(__version__()),
        externalDocs={"Pycaret": "https://pycaret.org/"},
    )

    # import additionals from fastAPI
    import pandas as pd
    import time
    from fastapi.middleware.cors import CORSMiddleware
    from fastapi import Depends
    from fastapi.encoders import jsonable_encoder

    # enable CORS
    app.add_middleware(
        CORSMiddleware,
        allow_origins=["*"],
        allow_credentials=True,
        allow_methods=["*"],
        allow_headers=["*"],
    )

    @app.post("/predict/{}".format(model_endopoint))
    def post_predict(
        block_data: pydantic_payload, authenticated: bool = Depends(validation)
    ):
        # encode input data
        try:
            encoded_data_df = pd.DataFrame(jsonable_encoder(block_data), index=[0])
        except Exception as e:
            raise HTTPException(status_code=404, detail="Wrong json format")
        # predict values
        unseen_predictions = predict_model(model, data=encoded_data_df)
        # change format to dictionary to be sure that python types used
        unseen_predictions = unseen_predictions.to_dict(orient="records")[0]
        label = unseen_predictions["Label"]
        del unseen_predictions["Label"]

        # creating return object
        predict_schema = PredictionResult(
            prediction=label,
            input_data=block_data,
            processed_input_data=json.dumps(unseen_predictions),
            time_utc=time.strftime("%Y-%m-%d %H:%M", time.gmtime(time.time())),
        )
        return predict_schema

    return {key: app}


def save_model(
    model, model_name: str, model_only: bool = False, verbose: bool = True, **kwargs
):

    """
    This function saves the transformation pipeline and trained model object
    into the current active directory as a pickle file for later use.

    Example
    -------
    >>> from pycaret.datasets import get_data
    >>> juice = get_data('juice')
    >>> experiment_name = setup(data = juice,  target = 'Purchase')
    >>> lr = create_model('lr')
    >>> save_model(lr, 'lr_model_23122019')

    This will save the transformation pipeline and model as a binary pickle
    file in the current active directory.

    Parameters
    ----------
    model : object, default = none
        A trained model object should be passed as an estimator.

    model_name : str, default = none
        Name of pickle file to be passed as a string.

    model_only : bool, default = False
        When set to True, only trained model object is saved and all the
        transformations are ignored.

    **kwargs: 
        Additional keyword arguments to pass to joblib.dump().

    verbose: bool, default = True
        Success message is not printed when verbose is set to False.

    Returns
    -------
    Success_Message

    """

    import pycaret.internal.persistence

    return pycaret.internal.persistence.save_model(
        model, model_name, None if model_only else prep_pipe, verbose, **kwargs
    )


def load_model(
    model_name,
    platform: Optional[str] = None,
    authentication: Optional[Dict[str, str]] = None,
    verbose: bool = True,
):

    """
    This function loads a previously saved transformation pipeline and model
    from the current active directory into the current python environment.
    Load object must be a pickle file.

    Example
    -------
    >>> saved_lr = load_model('lr_model_23122019')

    This will load the previously saved model in saved_lr variable. The file
    must be in the current directory.

    Parameters
    ----------
    model_name : str, default = none
        Name of pickle file to be passed as a string.

    platform: str, default = None
        Name of platform, if loading model from cloud. Current available options are:
        'aws', 'gcp' and 'azure'.

    authentication : dict
        dictionary of applicable authentication tokens.

        When platform = 'aws':
        {'bucket' : 'Name of Bucket on S3'}

        When platform = 'gcp':
        {'project': 'gcp_pycaret', 'bucket' : 'pycaret-test'}

        When platform = 'azure':
        {'container': 'pycaret-test'}

    verbose: bool, default = True
        Success message is not printed when verbose is set to False.

    Returns
    -------
    Model Object

    """

    import pycaret.internal.persistence

    return pycaret.internal.persistence.load_model(
        model_name, platform, authentication, verbose
    )


def automl(optimize: str = "Accuracy", use_holdout: bool = False) -> Any:

    """
    This function returns the best model out of all models created in
    current active environment based on metric defined in optimize parameter.

    Parameters
    ----------
    optimize : str, default = 'Accuracy'
        Other values you can pass in optimize param are 'AUC', 'Recall', 'Precision',
        'F1', 'Kappa', and 'MCC'.

    use_holdout: bool, default = False
        When set to True, metrics are evaluated on holdout set instead of CV.

    """

    function_params_str = ", ".join([f"{k}={v}" for k, v in locals().items()])

    logger = get_logger()

    logger.info("Initializing automl()")
    logger.info(f"automl({function_params_str})")

    # checking optimize parameter
    optimize = _get_metric(optimize)
    if optimize is None:
        raise ValueError(
            f"Optimize method not supported. See docstring for list of available parameters."
        )

    # checking optimize parameter for multiclass
    if _is_multiclass():
        if not optimize.is_multiclass:
            raise TypeError(
                f"Optimization metric not supported for multiclass problems. See docstring for list of other optimization parameters."
            )

    compare_dimension = optimize.display_name
    greater_is_better = optimize.greater_is_better
    optimize = optimize.scorer

    scorer = []

    if use_holdout:
        logger.info("Model Selection Basis : Holdout set")
        for i in master_model_container:
            try:
                pred_holdout = predict_model(i, verbose=False)
            except:
                logger.warning(f"Model {i} is not fitted, running create_model")
                i, _ = create_model_supervised(
                    estimator=i,
                    system=False,
                    verbose=False,
                    cross_validation=False,
                    predict=False,
                    groups=fold_groups_param,
                )
                pull(pop=True)
                pred_holdout = predict_model(i, verbose=False)

            p = pull(pop=True)
            p = p[compare_dimension][0]
            scorer.append(p)

    else:
        logger.info("Model Selection Basis : CV Results on Training set")
        for i in create_model_container:
            r = i[compare_dimension][-2:][0]
            scorer.append(r)

    # returning better model
    if greater_is_better:
        index_scorer = scorer.index(max(scorer))
    else:
        index_scorer = scorer.index(min(scorer))

    automl_result = master_model_container[index_scorer]

    automl_model, _ = create_model_supervised(
        estimator=automl_result,
        system=False,
        verbose=False,
        cross_validation=False,
        predict=False,
        groups=fold_groups_param,
    )

    logger.info(str(automl_model))
    logger.info("automl() succesfully completed......................................")

    return automl_model


def pull(pop=False) -> pd.DataFrame:  # added in pycaret==2.2.0
    """
    Returns latest displayed table.

    Parameters
    ----------
    pop : bool, default = False
        If true, will pop (remove) the returned dataframe from the
        display container.

    Returns
    -------
    pandas.DataFrame
        Equivalent to get_config('display_container')[-1]

    """
    if not display_container:
        return None
    return display_container.pop(-1) if pop else display_container[-1]


def models(
    type: Optional[str] = None, internal: bool = False, raise_errors: bool = True,
) -> pd.DataFrame:

    """
    Returns table of models available in model library.

    Example
    -------
    >>> _all_models = models()

    This will return pandas dataframe with all available
    models and their metadata.

    Parameters
    ----------
    type : str, default = None
        - linear : filters and only return linear models
        - tree : filters and only return tree based models
        - ensemble : filters and only return ensemble models

    internal: bool, default = False
        If True, will return extra columns and rows used internally.

    raise_errors: bool, default = True
        If False, will suppress all exceptions, ignoring models
        that couldn't be created.

    Returns
    -------
    pandas.DataFrame

    """

    model_type = {
        "linear": [
            "lr",
            "ridge",
            "svm",
            "lasso",
            "en",
            "lar",
            "llar",
            "omp",
            "br",
            "ard",
            "par",
            "ransac",
            "tr",
            "huber",
            "kr",
        ],
        "tree": ["dt"],
        "ensemble": [
            "rf",
            "et",
            "gbc",
            "gbr",
            "xgboost",
            "lightgbm",
            "catboost",
            "ada",
        ],
    }

    def filter_model_df_by_type(df):
        if not type:
            return df
        return df[df.index.isin(model_type[type])]

    # Check if type is valid
    if type not in list(model_type) + [None]:
        raise ValueError(
            f"type param only accepts {', '.join(list(model_type) + str(None))}."
        )

    logger.info(f"gpu_param set to {gpu_param}")

    if _ml_usecase == MLUsecase.CLASSIFICATION:
        model_containers = pycaret.containers.models.classification.get_all_model_containers(
            globals(), raise_errors
        )
    elif _ml_usecase == MLUsecase.REGRESSION:
        model_containers = pycaret.containers.models.regression.get_all_model_containers(
            globals(), raise_errors
        )
    elif _ml_usecase == MLUsecase.CLUSTERING:
        model_containers = pycaret.containers.models.clustering.get_all_model_containers(
            globals(), raise_errors
        )
    elif _ml_usecase == MLUsecase.ANOMALY:
        model_containers = pycaret.containers.models.anomaly.get_all_model_containers(
            globals(), raise_errors
        )
    rows = [
        v.get_dict(internal)
        for k, v in model_containers.items()
        if (internal or not v.is_special)
    ]

    df = pd.DataFrame(rows)
    df.set_index("ID", inplace=True, drop=True)

    return filter_model_df_by_type(df)


def get_metrics(
    reset: bool = False, include_custom: bool = True, raise_errors: bool = True,
) -> pd.DataFrame:
    """
    Returns table of metrics available.

    Example
    -------
    >>> metrics = get_metrics()

    This will return pandas dataframe with all available
    metrics and their metadata.

    Parameters
    ----------
    reset: bool, default = False
        If True, will reset all changes made using add_metric() and get_metric().
    include_custom: bool, default = True
        Whether to include user added (custom) metrics or not.
    raise_errors: bool, default = True
        If False, will suppress all exceptions, ignoring models
        that couldn't be created.

    Returns
    -------
    pandas.DataFrame

    """

    if reset and not "_all_metrics" in globals():
        raise ValueError("setup() needs to be ran first.")

    global _all_metrics

    np.random.seed(seed)

    if reset:
        if _ml_usecase == MLUsecase.CLASSIFICATION:
            _all_metrics = pycaret.containers.metrics.classification.get_all_metric_containers(
                globals(), raise_errors
            )
        elif _ml_usecase == MLUsecase.REGRESSION:
            _all_metrics = pycaret.containers.metrics.regression.get_all_metric_containers(
                globals(), raise_errors
            )

    metric_containers = _all_metrics
    rows = [v.get_dict() for k, v in metric_containers.items()]

    df = pd.DataFrame(rows)
    df.set_index("ID", inplace=True, drop=True)

    if not include_custom:
        df = df[df["Custom"] == False]

    return df


def _get_metric(name_or_id: str, metrics: Optional[Any] = None):
    """
    Gets a metric from get_metrics() by name or index.
    """
    if metrics is None:
        metrics = _all_metrics
    metric = None
    try:
        metric = metrics[name_or_id]
        return metric
    except:
        pass

    try:
        metric = next(
            v for k, v in metrics.items() if name_or_id in (v.display_name, v.name)
        )
        return metric
    except:
        pass

    return metric


def add_metric(
    id: str,
    name: str,
    score_func: type,
    target: str = "pred",
    greater_is_better: bool = True,
    multiclass: bool = True,
    **kwargs,
) -> pd.Series:
    """
    Adds a custom metric to be used in all functions.

    Parameters
    ----------
    id: str
        Unique id for the metric.

    name: str
        Display name of the metric.

    score_func: type
        Score function (or loss function) with signature score_func(y, y_pred, **kwargs).

    target: str, default = 'pred'
        The target of the score function.
        - 'pred' for the prediction table
        - 'pred_proba' for pred_proba
        - 'threshold' for decision_function or predict_proba

    greater_is_better: bool, default = True
        Whether score_func is a score function (default), meaning high is good,
        or a loss function, meaning low is good. In the latter case, the
        scorer object will sign-flip the outcome of the score_func.

    multiclass: bool, default = True
        Whether the metric supports multiclass problems.

    **kwargs:
        Arguments to be passed to score function.

    Returns
    -------
    pandas.Series
        The created row as Series.

    """

    if not "_all_metrics" in globals():
        raise ValueError("setup() needs to be ran first.")

    global _all_metrics

    if id in _all_metrics:
        raise ValueError("id already present in metrics dataframe.")

    if _ml_usecase == MLUsecase.CLASSIFICATION:
        new_metric = pycaret.containers.metrics.classification.ClassificationMetricContainer(
            id=id,
            name=name,
            score_func=score_func,
            target=target,
            args=kwargs,
            display_name=name,
            greater_is_better=greater_is_better,
            is_multiclass=bool(multiclass),
            is_custom=True,
        )
    else:
        new_metric = pycaret.containers.metrics.regression.RegressionMetricContainer(
            id=id,
            name=name,
            score_func=score_func,
            args=kwargs,
            display_name=name,
            greater_is_better=greater_is_better,
            is_custom=True,
        )

    _all_metrics[id] = new_metric

    new_metric = new_metric.get_dict()

    new_metric = pd.Series(new_metric, name=id.replace(" ", "_")).drop("ID")

    return new_metric


def remove_metric(name_or_id: str):
    """
    Removes a metric used in all functions.

    Parameters
    ----------
    name_or_id: str
        Display name or ID of the metric.

    """
    if not "_all_metrics" in globals():
        raise ValueError("setup() needs to be ran first.")

    try:
        _all_metrics.pop(name_or_id)
        return
    except:
        pass

    try:
        k_to_remove = next(k for k, v in _all_metrics.items() if v.name == name_or_id)
        _all_metrics.pop(k_to_remove)
        return
    except:
        pass

    raise ValueError(
        f"No metric 'Display Name' or 'ID' (index) {name_or_id} present in the metrics repository."
    )


def get_logs(experiment_name: Optional[str] = None, save: bool = False) -> pd.DataFrame:

    """
    Returns a table with experiment logs consisting
    run details, parameter, metrics and tags.

    Example
    -------
    >>> logs = get_logs()

    This will return pandas dataframe.

    Parameters
    ----------
    experiment_name : str, default = None
        When set to None current active run is used.

    save : bool, default = False
        When set to True, csv file is saved in current directory.

    Returns
    -------
    pandas.DataFrame

    """

    if experiment_name is None:
        exp_name_log_ = exp_name_log
    else:
        exp_name_log_ = experiment_name

    import mlflow
    from mlflow.tracking import MlflowClient

    client = MlflowClient()

    if client.get_experiment_by_name(exp_name_log_) is None:
        raise ValueError(
            "No active run found. Check logging parameter in setup or to get logs for inactive run pass experiment_name."
        )

    exp_id = client.get_experiment_by_name(exp_name_log_).experiment_id
    runs = mlflow.search_runs(exp_id)

    if save:
        file_name = f"{exp_name_log_}_logs.csv"
        runs.to_csv(file_name, index=False)

    return runs


def get_config(variable: str):

    """
    This function is used to access global environment variables.
    Following variables can be accessed:

    - X: Transformed dataset (X)
    - y: Transformed dataset (y)
    - X_train: Transformed train dataset (X)
    - X_test: Transformed test/holdout dataset (X)
    - y_train: Transformed train dataset (y)
    - y_test: Transformed test/holdout dataset (y)
    - seed: random state set through session_id
    - prep_pipe: Transformation pipeline configured through setup
    - fold_shuffle_param: shuffle parameter used in Kfolds
    - n_jobs_param: n_jobs parameter used in model training
    - html_param: html_param configured through setup
    - create_model_container: results grid storage container
    - master_model_container: model storage container
    - display_container: results display container
    - exp_name_log: Name of experiment set through setup
    - logging_param: log_experiment param set through setup
    - log_plots_param: log_plots param set through setup
    - USI: Unique session ID parameter set through setup
    - fix_imbalance_param: fix_imbalance param set through setup
    - fix_imbalance_method_param: fix_imbalance_method param set through setup
    - data_before_preprocess: data before preprocessing
    - target_param: name of target variable
    - gpu_param: use_gpu param configured through setup

    Example
    -------
    >>> X_train = get_config('X_train')

    This will return X_train transformed dataset.

    Returns
    -------
    variable

    """

    import pycaret.internal.utils

    return pycaret.internal.utils.get_config(variable, globals())


def set_config(variable: str, value):

    """
    This function is used to reset global environment variables.
    Following variables can be accessed:

    - X: Transformed dataset (X)
    - y: Transformed dataset (y)
    - X_train: Transformed train dataset (X)
    - X_test: Transformed test/holdout dataset (X)
    - y_train: Transformed train dataset (y)
    - y_test: Transformed test/holdout dataset (y)
    - seed: random state set through session_id
    - prep_pipe: Transformation pipeline configured through setup
    - fold_shuffle_param: shuffle parameter used in Kfolds
    - n_jobs_param: n_jobs parameter used in model training
    - html_param: html_param configured through setup
    - create_model_container: results grid storage container
    - master_model_container: model storage container
    - display_container: results display container
    - exp_name_log: Name of experiment set through setup
    - logging_param: log_experiment param set through setup
    - log_plots_param: log_plots param set through setup
    - USI: Unique session ID parameter set through setup
    - fix_imbalance_param: fix_imbalance param set through setup
    - fix_imbalance_method_param: fix_imbalance_method param set through setup
    - data_before_preprocess: data before preprocessing

    Example
    -------
    >>> set_config('seed', 123)

    This will set the global seed to '123'.

    """

    import pycaret.internal.utils

    return pycaret.internal.utils.set_config(variable, value, globals())


def save_config(file_name: str):

    """
    This function is used to save all enviroment variables to file,
    allowing to later resume modeling without rerunning setup().

    Example
    -------
    >>> save_config('myvars.pkl')

    This will save all enviroment variables to 'myvars.pkl'.

    """

    import pycaret.internal.utils

    return pycaret.internal.utils.save_config(file_name, globals())


def load_config(file_name: str):

    """
    This function is used to load enviroment variables from file created with save_config(),
    allowing to later resume modeling without rerunning setup().


    Example
    -------
    >>> load_config('myvars.pkl')

    This will load all enviroment variables from 'myvars.pkl'.

    """

    global _all_models, _all_models_internal, _all_metrics, X_train, create_model_container, master_model_container, display_container

    import pycaret.internal.utils

    r = pycaret.internal.utils.load_config(file_name, globals())

    if _ml_usecase == MLUsecase.CLASSIFICATION:
        _all_models = {
            k: v
            for k, v in pycaret.containers.models.classification.get_all_model_containers(
                globals(), raise_errors=True
            ).items()
            if not v.is_special
        }
        _all_models_internal = pycaret.containers.models.classification.get_all_model_containers(
            globals(), raise_errors=True
        )
        _all_metrics = pycaret.containers.metrics.classification.get_all_metric_containers(
            globals(), raise_errors=True
        )
    elif _ml_usecase == MLUsecase.REGRESSION:
        _all_models = {
            k: v
            for k, v in pycaret.containers.models.regression.get_all_model_containers(
                globals(), raise_errors=True
            ).items()
            if not v.is_special
        }
        _all_models_internal = pycaret.containers.models.regression.get_all_model_containers(
            globals(), raise_errors=True
        )
        _all_metrics = pycaret.containers.metrics.regression.get_all_metric_containers(
            globals(), raise_errors=True
        )
    elif _ml_usecase == MLUsecase.CLUSTERING:
        _all_models = {
            k: v
            for k, v in pycaret.containers.models.clustering.get_all_model_containers(
                globals(), raise_errors=True
            ).items()
            if not v.is_special
        }
        _all_models_internal = pycaret.containers.models.clustering.get_all_model_containers(
            globals(), raise_errors=True
        )
        _all_metrics = pycaret.containers.metrics.clustering.get_all_metric_containers(
            globals(), raise_errors=True
        )
        X_train = X
    elif _ml_usecase == MLUsecase.ANOMALY:
        _all_models = {
            k: v
            for k, v in pycaret.containers.models.anomaly.get_all_model_containers(
                globals(), raise_errors=True
            ).items()
            if not v.is_special
        }
        _all_models_internal = pycaret.containers.models.anomaly.get_all_model_containers(
            globals(), raise_errors=True
        )
        _all_metrics = pycaret.containers.metrics.anomaly.get_all_metric_containers(
            globals(), raise_errors=True
        )
        X_train = X

    create_model_container = []
    master_model_container = []
    display_container = []

    return r


def get_leaderboard(
    finalize_models: bool = False,
    model_only: bool = False,
    fit_kwargs: Optional[dict] = None,
    groups: Optional[Union[str, Any]] = None,
    verbose: bool = True,
    display: Optional[Display] = None,
):
    """
    generates leaderboard for all models run in current run.
    """
    model_container = get_config("master_model_container")
    result_container = get_config("create_model_container")

    if not display:
        progress_args = {"max": len(model_container)+1}
        timestampStr = datetime.datetime.now().strftime("%H:%M:%S")
        monitor_rows = [
            ["Initiated", ". . . . . . . . . . . . . . . . . .", timestampStr],
            ["Status", ". . . . . . . . . . . . . . . . . .", "Loading Dependencies"],
            ["Estimator", ". . . . . . . . . . . . . . . . . .", "Compiling Library"],
        ]
        display = Display(
            verbose=verbose,
            html_param=html_param,
            progress_args=progress_args,
            monitor_rows=monitor_rows,
        )

        display.display_progress()
        display.display_monitor()

    result_container_mean = []
    finalized_models = []

    display.update_monitor(1, "Finalizing models" if finalize_models else "Collecting models")
    for i in range(len(result_container)):
        model_results = result_container[i]
        mean_scores = model_results[-2:-1]
        model_name = _get_model_name(model_container[i])
        mean_scores["Index"] = i
        mean_scores["Model Name"] = model_name
        display.update_monitor(2, model_name)
        if finalize_models:
            model = (
                finalize_model(
                    model_container[i],
                    fit_kwargs=fit_kwargs,
                    groups=groups,
                    model_only=model_only,
                )
            )
        else:
            model = deepcopy(model_container[i])
            if not is_fitted(model):
                model, _ = create_model_supervised(
                    estimator=model,
                    verbose=False,
                    system=False,
                    fit_kwargs=fit_kwargs,
                    groups=groups,
                    add_to_model_list=False,
                )
            if not model_only:
                pipeline = deepcopy(prep_pipe)
                pipeline.steps.append(["trained_model", model])
                model = pipeline
        display.move_progress()
        finalized_models.append(model)
        result_container_mean.append(mean_scores)

    display.update_monitor(1, "Creating dataframe")
    results = pd.concat(result_container_mean)
    results["Model"] = list(range(len(results)))
    results["Model"] = results["Model"].astype("object")
    model_loc = results.columns.get_loc("Model")
    for x in range(len(results)):
        results.iat[x, model_loc] = finalized_models[x]
    rearranged_columns = list(results.columns)
    rearranged_columns.remove("Model")
    rearranged_columns.remove("Model Name")
    rearranged_columns = ["Model Name", "Model"] + rearranged_columns
    results = results[rearranged_columns]
    results.set_index("Index", inplace=True, drop=True)
    display.clear_output()
    return results


def _choose_better(
    models_and_results: list,
    compare_dimension: str,
    fold: int,
    fit_kwargs: Optional[dict] = None,
    groups: Optional[Union[str, Any]] = None,
    display: Optional[Display] = None,
):
    """
    When choose_better is set to True, optimize metric in scoregrid is
    compared with base model created using create_model so that the
    functions return the model with better score only. This will ensure
    model performance is at least equivalent to what is seen in compare_models
    """

    logger = get_logger()
    logger.info("choose_better activated")
    display.update_monitor(1, "Compiling Final Results")
    display.display_monitor()

    if not fit_kwargs:
        fit_kwargs = {}

    for i, x in enumerate(models_and_results):
        if not isinstance(x, tuple):
            models_and_results[i] = (x, None)
        elif isinstance(x[0], str):
            models_and_results[i] = (x[1], None)
        elif len(x) != 2:
            raise ValueError(f"{x} must have lenght 2 but has {len(x)}")

    metric = _get_metric(compare_dimension)

    best_result = None
    best_model = None
    for model, result in models_and_results:
        if result is not None and is_fitted(model):
            result = result.loc["Mean"][compare_dimension]
        else:
            logger.info(
                "SubProcess create_model() called =================================="
            )
            model, _ = create_model_supervised(
                model,
                verbose=False,
                system=False,
                fold=fold,
                fit_kwargs=fit_kwargs,
                groups=groups,
            )
            logger.info(
                "SubProcess create_model() end =================================="
            )
            result = pull(pop=True).loc["Mean"][compare_dimension]
        logger.info(f"{model} result for {compare_dimension} is {result}")
        if not metric.greater_is_better:
            result *= -1
        if best_result is None or best_result < result:
            best_result = result
            best_model = model

    logger.info(f"{best_model} is best model")

    logger.info("choose_better completed")
    return best_model


def _is_multiclass() -> bool:
    """
    Method to check if the problem is multiclass.
    """
    try:
        return _ml_usecase == MLUsecase.CLASSIFICATION and y.value_counts().count() > 2
    except:
        return False


def _get_model_id(e, models=None) -> str:
    """
    Get model id.
    """
    if models is None:
        models = _all_models_internal

    import pycaret.internal.utils

    return pycaret.internal.utils.get_model_id(e, models)


def _get_model_name(e, deep: bool = True, models=None) -> str:
    """
    Get model name.
    """
    if models is None:
        models = _all_models_internal

    import pycaret.internal.utils

    return pycaret.internal.utils.get_model_name(e, models, deep=deep)


def _is_special_model(e, models=None) -> bool:
    """
    Is the model special (eg. VotingClassifier).
    """
    if models is None:
        models = _all_models_internal

    import pycaret.internal.utils

    return pycaret.internal.utils.is_special_model(e, models)


def _calculate_metrics_supervised(
    y_test, pred, pred_prob, weights: Optional[list] = None,
) -> dict:
    """
    Calculate all metrics in _all_metrics.
    """
    from pycaret.internal.utils import calculate_metrics

    try:
        return calculate_metrics(
            metrics=_all_metrics,
            y_test=y_test,
            pred=pred,
            pred_proba=pred_prob,
            weights=weights,
        )
    except:
        ml_usecase = get_ml_task(y_test)
        if ml_usecase == MLUsecase.CLASSIFICATION:
            metrics = pycaret.containers.metrics.classification.get_all_metric_containers(
                globals(), True
            )
        elif ml_usecase == MLUsecase.REGRESSION:
            metrics = pycaret.containers.metrics.regression.get_all_metric_containers(
                globals(), True
            )
        return calculate_metrics(
            metrics=metrics,
            y_test=y_test,
            pred=pred,
            pred_proba=pred_prob,
            weights=weights,
        )


def _calculate_metrics_unsupervised(
    X, labels, ground_truth=None, ml_usecase=None
) -> dict:
    """
    Calculate all metrics in _all_metrics.
    """
    from pycaret.internal.utils import calculate_unsupervised_metrics

    if ml_usecase is None:
        ml_usecase = _ml_usecase

    try:
        return calculate_unsupervised_metrics(
            metrics=_all_metrics, X=X, labels=labels, ground_truth=ground_truth
        )
    except:
        if ml_usecase == MLUsecase.CLUSTERING:
            metrics = pycaret.containers.metrics.clustering.get_all_metric_containers(
                globals(), True
            )
        return calculate_unsupervised_metrics(
            metrics=metrics, X=X, labels=labels, ground_truth=ground_truth
        )


def get_ml_task(y):
    c1 = y.dtype == "int64"
    c2 = y.nunique() <= 20
    c3 = y.dtype.name in ["object", "bool", "category"]
    if ((c1) & (c2)) | (c3):
        ml_usecase = MLUsecase.CLASSIFICATION
    else:
        ml_usecase = MLUsecase.REGRESSION
    return ml_usecase


def _mlflow_log_model(
    model,
    model_results,
    score_dict: dict,
    source: str,
    runtime: float,
    model_fit_time: float,
    _prep_pipe,
    log_holdout: bool = True,
    log_plots: bool = False,
    tune_cv_results=None,
    URI=None,
    display: Optional[Display] = None,
):
    logger = get_logger()

    logger.info("Creating MLFlow logs")

    # Creating Logs message monitor
    if display:
        display.update_monitor(1, "Creating Logs")
        display.display_monitor()

    # import mlflow
    import mlflow
    import mlflow.sklearn

    mlflow.set_experiment(exp_name_log)

    full_name = _get_model_name(model)
    logger.info(f"Model: {full_name}")

    with mlflow.start_run(run_name=full_name, nested=True) as run:

        # Get active run to log as tag
        RunID = mlflow.active_run().info.run_id

        # Log model parameters
        pipeline_estimator_name = get_pipeline_estimator_label(model)
        if pipeline_estimator_name:
            params = model.named_steps[pipeline_estimator_name]
        else:
            params = model

        # get regressor from meta estimator
        params = get_estimator_from_meta_estimator(params)

        try:
            try:
                params = params.get_all_params()
            except:
                params = params.get_params()
        except:
            logger.warning("Couldn't get params for model. Exception:")
            logger.warning(traceback.format_exc())
            params = {}

        for i in list(params):
            v = params.get(i)
            if len(str(v)) > 250:
                params.pop(i)

        logger.info(f"logged params: {params}")
        mlflow.log_params(params)

        # Log metrics
        mlflow.log_metrics(score_dict)

        # set tag of compare_models
        mlflow.set_tag("Source", source)

        if not URI:
            import secrets

            URI = secrets.token_hex(nbytes=4)
        mlflow.set_tag("URI", URI)
        mlflow.set_tag("USI", USI)
        mlflow.set_tag("Run Time", runtime)
        mlflow.set_tag("Run ID", RunID)

        # Log training time in seconds
        mlflow.log_metric("TT", model_fit_time)

        # Log the CV results as model_results.html artifact
        if not _is_unsupervised(_ml_usecase):
            try:
                model_results.data.to_html("Results.html", col_space=65, justify="left")
            except:
                model_results.to_html("Results.html", col_space=65, justify="left")
            mlflow.log_artifact("Results.html")
            os.remove("Results.html")

            if log_holdout:
                # Generate hold-out predictions and save as html
                try:
                    holdout = predict_model(model, verbose=False)
                    holdout_score = pull(pop=True)
                    del holdout
                    holdout_score.to_html("Holdout.html", col_space=65, justify="left")
                    mlflow.log_artifact("Holdout.html")
                    os.remove("Holdout.html")
                except:
                    logger.warning(
                        "Couldn't create holdout prediction for model, exception below:"
                    )
                    logger.warning(traceback.format_exc())

        # Log AUC and Confusion Matrix plot

        if log_plots:

            logger.info(
                "SubProcess plot_model() called =================================="
            )

            def _log_plot(plot):
                try:
                    plot_name = plot_model(
                        model, plot=plot, verbose=False, save=True, system=False
                    )
                    mlflow.log_artifact(plot_name)
                    os.remove(plot_name)
                except Exception as e:
                    logger.warning(e)

            for plot in log_plots:
                _log_plot(plot)

            logger.info(
                "SubProcess plot_model() end =================================="
            )

        # Log hyperparameter tuning grid
        if tune_cv_results:
            d1 = tune_cv_results.get("params")
            dd = pd.DataFrame.from_dict(d1)
            dd["Score"] = tune_cv_results.get("mean_test_score")
            dd.to_html("Iterations.html", col_space=75, justify="left")
            mlflow.log_artifact("Iterations.html")
            os.remove("Iterations.html")

        # get default conda env
        from mlflow.sklearn import get_default_conda_env

        default_conda_env = get_default_conda_env()
        default_conda_env["name"] = f"{exp_name_log}-env"
        default_conda_env.get("dependencies").pop(-3)
        dependencies = default_conda_env.get("dependencies")[-1]
        from pycaret.utils import __version__

        dep = f"pycaret=={__version__}"
        dependencies["pip"] = [dep]

        # define model signature
        from mlflow.models.signature import infer_signature

        try:
            signature = infer_signature(
                data_before_preprocess.drop([target_param], axis=1)
            )
        except:
            logger.warning("Couldn't infer MLFlow signature.")
            signature = None
        if not _is_unsupervised(_ml_usecase):
            input_example = (
                data_before_preprocess.drop([target_param], axis=1).iloc[0].to_dict()
            )
        else:
            input_example = data_before_preprocess.iloc[0].to_dict()

        # log model as sklearn flavor
        prep_pipe_temp = deepcopy(_prep_pipe)
        prep_pipe_temp.steps.append(["trained_model", model])
        mlflow.sklearn.log_model(
            prep_pipe_temp,
            "model",
            conda_env=default_conda_env,
            # signature=signature,
            # input_example=input_example,
        )
        del prep_pipe_temp
    gc.collect()


def _get_cv_splitter(fold, ml_usecase: Optional[MLUsecase] = None):
    if not ml_usecase:
        ml_usecase = _ml_usecase

    import pycaret.internal.utils

    return pycaret.internal.utils.get_cv_splitter(
        fold,
        default=fold_generator,
        seed=seed,
        shuffle=fold_shuffle_param,
        int_default="stratifiedkfold"
        if ml_usecase == MLUsecase.CLASSIFICATION
        else "kfold",
    )


def _get_cv_n_folds(fold, X, y=None, groups=None):
    import pycaret.internal.utils

    return pycaret.internal.utils.get_cv_n_folds(
        fold, default=fold_generator, X=X, y=y, groups=groups
    )


def _get_pipeline_fit_kwargs(pipeline, fit_kwargs: dict) -> dict:
    import pycaret.internal.pipeline

    return pycaret.internal.pipeline.get_pipeline_fit_kwargs(pipeline, fit_kwargs)


def _get_groups(
    groups,
    data: Optional[pd.DataFrame] = None,
    fold_groups=None,
    ml_usecase: Optional[MLUsecase] = None,
):
    import pycaret.internal.utils

    data = data if data is not None else X_train
    fold_groups = fold_groups if fold_groups is not None else fold_groups_param

    return pycaret.internal.utils.get_groups(groups, data, fold_groups)<|MERGE_RESOLUTION|>--- conflicted
+++ resolved
@@ -9,7 +9,6 @@
 
 from pycaret.internal.pycaret_experiment import MLUsecase, experiment_factory
 
-<<<<<<< HEAD
 from pycaret.internal.meta_estimators import (
     PowerTransformedTargetRegressor,
     get_estimator_from_meta_estimator,
@@ -74,80 +73,6 @@
 
 _available_plots = {}
 CURRENT_EXPERIMENT = None
-=======
-        import mlflow
-
-        try:
-            mlflow.create_experiment(exp_name_log)
-        except:
-            logger.warning("Couldn't create mlflow experiment. Exception:")
-            logger.warning(traceback.format_exc())
-
-        # mlflow logging
-        mlflow.set_experiment(exp_name_log)
-
-        run_name_ = f"Session Initialized {USI}"
-
-        mlflow.end_run()
-        mlflow.start_run(run_name=run_name_)
-
-        # Get active run to log as tag
-        RunID = mlflow.active_run().info.run_id
-
-        k = functions.copy()
-        k.set_index("Description", drop=True, inplace=True)
-        kdict = k.to_dict()
-        params = kdict.get("Value")
-        mlflow.log_params(params)
-
-        # set tag of compare_models
-        mlflow.set_tag("Source", "setup")
-
-        import secrets
-
-        URI = secrets.token_hex(nbytes=4)
-        mlflow.set_tag("URI", URI)
-        mlflow.set_tag("USI", USI)
-        mlflow.set_tag("Run Time", runtime)
-        mlflow.set_tag("Run ID", RunID)
-
-        # Log the transformation pipeline
-        logger.info(
-            "SubProcess save_model() called =================================="
-        )
-        save_model(prep_pipe, "Transformation Pipeline", verbose=False)
-        logger.info(
-            "SubProcess save_model() end =================================="
-        )
-        mlflow.log_artifact("Transformation Pipeline.pkl")
-        os.remove("Transformation Pipeline.pkl")
-
-        # Log pandas profile
-        if log_profile:
-            import pandas_profiling
-
-            pf = pandas_profiling.ProfileReport(
-                data_before_preprocess, **profile_kwargs
-            )
-            pf.to_file("Data Profile.html")
-            mlflow.log_artifact("Data Profile.html")
-            os.remove("Data Profile.html")
-            display.display(functions_, clear=True)
-
-        # Log training and testing set
-        if log_data:
-            if not _is_unsupervised(_ml_usecase):
-                X_train.join(y_train).to_csv("Train.csv")
-                X_test.join(y_test).to_csv("Test.csv")
-                mlflow.log_artifact("Train.csv")
-                mlflow.log_artifact("Test.csv")
-                os.remove("Train.csv")
-                os.remove("Test.csv")
-            else:
-                X.to_csv("Dataset.csv")
-                mlflow.log_artifact("Dataset.csv")
-                os.remove("Dataset.csv")
->>>>>>> 7db41449
 
 
 def _is_unsupervised(ml_usecase: MLUsecase) -> bool:
