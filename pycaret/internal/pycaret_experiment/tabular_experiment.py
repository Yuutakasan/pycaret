--- conflicted
+++ resolved
@@ -1698,12 +1698,8 @@
                     display.move_progress()
 
                     display.move_progress()
-<<<<<<< HEAD
                     # display.clear_output()
-=======
-                    display.clear_output()
                     plot_filename = None
->>>>>>> 2aa5a817
                     if save:
                         if not isinstance(save, bool):
                             plot_filename = os.path.join(save, base_plot_filename)
@@ -1753,12 +1749,8 @@
                     ax1.grid(b=True, color="grey", linewidth=0.5, linestyle="-")
                     plt.tight_layout()
                     display.move_progress()
-<<<<<<< HEAD
                     # display.clear_output()
-=======
-                    display.clear_output()
                     plot_filename = None
->>>>>>> 2aa5a817
                     if save:
                         if not isinstance(save, bool):
                             plot_filename = os.path.join(save, base_plot_filename)
@@ -2040,12 +2032,8 @@
                     plt.xlabel("Variable Importance")
                     plt.ylabel("Features")
                     display.move_progress()
-<<<<<<< HEAD
                     # display.clear_output()
-=======
-                    display.clear_output()
                     plot_filename = None
->>>>>>> 2aa5a817
                     if save:
                         if not isinstance(save, bool):
                             plot_filename = os.path.join(save, base_plot_filename)
