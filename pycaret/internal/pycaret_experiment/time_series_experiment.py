from sktime.forecasting.model_selection import (
    ExpandingWindowSplitter,
    SlidingWindowSplitter,
)


from pycaret.internal.pycaret_experiment.utils import highlight_setup, MLUsecase
from pycaret.internal.pycaret_experiment.supervised_experiment import (
    _SupervisedExperiment,
)
from pycaret.internal.pipeline import (
    estimator_pipeline,
    get_pipeline_fit_kwargs,
)
from pycaret.internal.utils import color_df, SeasonalPeriod, TSModelTypes
import pycaret.internal.patches.sklearn
import pycaret.internal.patches.yellowbrick
from pycaret.internal.logging import get_logger
from pycaret.internal.Display import Display

from pycaret.internal.distributions import *
from pycaret.internal.validation import *
from pycaret.internal.tunable import TunableMixin
import pycaret.containers.metrics.time_series
import pycaret.containers.models.time_series
import pycaret.internal.preprocess
import pycaret.internal.persistence
import pandas as pd  # type: ignore
from pandas.io.formats.style import Styler
import numpy as np  # type: ignore
import datetime
import time
import gc
from sklearn.base import clone  # type: ignore
from typing import List, Tuple, Any, Union, Optional, Dict, Generator
import warnings
from IPython.utils import io
import traceback
import plotly.express as px  # type: ignore
import plotly.graph_objects as go  # type: ignore
import logging
from sklearn.base import clone  # type: ignore
from sklearn.model_selection._validation import _aggregate_score_dicts  # type: ignore
from sklearn.model_selection import check_cv, ParameterGrid, ParameterSampler  # type: ignore
from sklearn.model_selection._search import _check_param_grid  # type: ignore
from sklearn.metrics._scorer import get_scorer, _PredictScorer  # type: ignore
from collections import defaultdict
from functools import partial
from scipy.stats import rankdata  # type: ignore
from joblib import Parallel, delayed  # type: ignore

from sktime.utils.validation.forecasting import check_y_X  # type: ignore
from sktime.forecasting.model_selection import SlidingWindowSplitter  # type: ignore

from pycaret.internal.tests.time_series import test_
from pycaret.internal.plots.time_series import plot_


warnings.filterwarnings("ignore")
LOGGER = get_logger()


# def _get_cv_n_folds(y, cv) -> int:
#     """
#     Get the number of folds for time series
#     cv must be of type SlidingWindowSplitter or ExpandingWindowSplitter
#     TODO: Fix this inside sktime and replace this with sktime method [1]

#     Ref:
#     [1] https://github.com/alan-turing-institute/sktime/issues/632
#     """
#     n_folds = int((len(y) - cv.initial_window) / cv.step_length)
#     return n_folds


def get_folds(cv, y) -> Generator[Tuple[pd.Series, pd.Series], None, None]:
    """
    Returns the train and test indices for the time series data
    """
    # n_folds = _get_cv_n_folds(y, cv)
    # for i in np.arange(n_folds):
    #     if i == 0:
    #         # Initial Split in sktime
    #         train_initial, test_initial = cv.split_initial(y)
    #         y_train_initial = y.iloc[train_initial]
    #         y_test_initial = y.iloc[test_initial]  # Includes all entries after y_train

    #         rolling_y_train = y_train_initial.copy(deep=True)
    #         y_test = y_test_initial.iloc[
    #             np.arange(len(cv.fh))
    #         ]  # filter to only what is needed
    #     else:
    #         # Subsequent Splits in sktime
    #         for j, (train, test) in enumerate(cv.split(y_test_initial)):
    #             if j == i - 1:
    #                 y_train = y_test_initial.iloc[train]
    #                 y_test = y_test_initial.iloc[test]

    #                 rolling_y_train = pd.concat([rolling_y_train, y_train])
    #                 rolling_y_train = rolling_y_train[
    #                     ~rolling_y_train.index.duplicated(keep="first")
    #                 ]

    #                 rolling_y_train = rolling_y_train.asfreq(
    #                     y_train.index.freqstr
    #                 )  # Ensure freq value is preserved, otherwise when predicting raise error

    #                 if isinstance(cv, SlidingWindowSplitter):
    #                     rolling_y_train = rolling_y_train.iloc[-cv.initial_window :]
    #     yield rolling_y_train.index, y_test.index

    # https://github.com/alan-turing-institute/sktime/blob/main/examples/window_splitters.ipynb
    for train_indices, test_indices in cv.split(y):
        # print(f"Train Indices: {train_indices}, Test Indices: {test_indices}")
        yield train_indices, test_indices


def cross_validate_ts(
    forecaster,
    y: pd.Series,
    X: Optional[Union[pd.Series, pd.DataFrame]],
    cv,
    scoring: Dict[str, Union[str, _PredictScorer]],
    fit_params,
    n_jobs,
    return_train_score,
    error_score=0,
    verbose: int = 0,
) -> Dict[str, np.array]:
    """Performs Cross Validation on time series data

    Parallelization is based on `sklearn` cross_validate function [1]
    Ref:
    [1] https://github.com/scikit-learn/scikit-learn/blob/0.24.1/sklearn/model_selection/_validation.py#L246


    Parameters
    ----------
    forecaster : [type]
        Time Series Forecaster that is compatible with sktime
    y : pd.Series
        The variable of interest for forecasting
    X : Optional[Union[pd.Series, pd.DataFrame]]
        Exogenous Variables
    cv : [type]
        [description]
    scoring : Dict[str, Union[str, _PredictScorer]]
        Scoring Dictionary. Values can be valid strings that can be converted to
        callable metrics or the callable metrics directly
    fit_params : [type]
        Fit parameters to be used when training
    n_jobs : [type]
        Number of cores to use to parallelize. Refer to sklearn for details
    return_train_score : [type]
        Should the training scores be returned. Unused for now.
    error_score : int, optional
        Unused for now, by default 0
    verbose : int
        Sets the verbosity level. Unused for now

    Returns
    -------
    [type]
        [description]

    Raises
    ------
    Error
        If fit and score raises any exceptions
    """
    try:
        # # For Debug
        # n_jobs = 1
        scoring = _get_metrics_dict_ts(scoring)
        parallel = Parallel(n_jobs=n_jobs)

        out = parallel(
            delayed(_fit_and_score)(
                forecaster=clone(forecaster),
                y=y,
                X=X,
                scoring=scoring,
                train=train,
                test=test,
                parameters=None,
                fit_params=fit_params,
                return_train_score=return_train_score,
                error_score=error_score,
            )
            for train, test in get_folds(cv, y)
        )
    # raise key exceptions
    except Exception:
        raise

    # Similar to parts of _format_results in BaseGridSearch
    (test_scores_dict, fit_time, score_time, cutoffs) = zip(*out)
    test_scores = _aggregate_score_dicts(test_scores_dict)

    return test_scores, cutoffs


def _get_metrics_dict_ts(
    metrics_dict: Dict[str, Union[str, _PredictScorer]]
) -> Dict[str, _PredictScorer]:
    """Returns a metrics dictionary in which all values are callables
    of type _PredictScorer

    Parameters
    ----------
    metrics_dict : A metrics dictionary in which some values can be strings.
        If the value is a string, the corresponding callable metric is returned
        e.g. Dictionary Value of 'neg_mean_absolute_error' will return
        make_scorer(mean_absolute_error, greater_is_better=False)
    """
    return_metrics_dict = {}
    for k, v in metrics_dict.items():
        if isinstance(v, str):
            return_metrics_dict[k] = get_scorer(v)
        else:
            return_metrics_dict[k] = v
    return return_metrics_dict


def _fit_and_score(
    forecaster,
    y: pd.Series,
    X: Optional[Union[pd.Series, pd.DataFrame]],
    scoring: Dict[str, Union[str, _PredictScorer]],
    train,
    test,
    parameters,
    fit_params,
    return_train_score,
    error_score=0,
):
    """Fits the forecaster on a single train split and scores on the test split
    Similar to _fit_and_score from `sklearn` [1] (and to some extent `sktime` [2]).
    Difference is that [1] operates on a single fold only, whereas [2] operates on all cv folds.
    Ref:
    [1] https://github.com/scikit-learn/scikit-learn/blob/0.24.1/sklearn/model_selection/_validation.py#L449
    [2] https://github.com/alan-turing-institute/sktime/blob/v0.5.3/sktime/forecasting/model_selection/_tune.py#L95

    Parameters
    ----------
    forecaster : [type]
        Time Series Forecaster that is compatible with sktime
    y : pd.Series
        The variable of interest for forecasting
    X : Optional[Union[pd.Series, pd.DataFrame]]
        Exogenous Variables
    scoring : Dict[str, Union[str, _PredictScorer]]
        Scoring Dictionary. Values can be valid strings that can be converted to
        callable metrics or the callable metrics directly
    train : [type]
        Indices of training samples.
    test : [type]
        Indices of test samples.
    parameters : [type]
        Parameter to set for the forecaster
    fit_params : [type]
        Fit parameters to be used when training
    return_train_score : [type]
        Should the training scores be returned. Unused for now.
    error_score : int, optional
        Unused for now, by default 0

    Raises
    ------
    ValueError
        When test indices do not match predicted indices. This is only for
        for internal checks and should not be raised when used by external users
    """
    if parameters is not None:
        forecaster.set_params(**parameters)

    y_train, y_test = y[train], y[test]
    X_train = None if X is None else X[train]
    X_test = None if X is None else X[test]

    start = time.time()
    forecaster.fit(y_train, X_train, **fit_params)
    cutoff = forecaster.cutoff
    fit_time = time.time() - start

    y_pred = forecaster.predict(X_test)
    if (y_test.index.values != y_pred.index.values).any():
        print(f"\t y_train: {y_train.index.values}, \n\t y_test: {y_test.index.values}")
        print(f"\t y_pred: {y_pred.index.values}")
        raise ValueError(
            "y_test indices do not match y_pred_indices or split/prediction length does not match forecast horizon."
        )

    fold_scores = {}
    start = time.time()

    scoring = _get_metrics_dict_ts(scoring)
    for scorer_name, scorer in scoring.items():
        metric = scorer._score_func(y_true=y_test, y_pred=y_pred, **scorer._kwargs)
        fold_scores[scorer_name] = metric
    score_time = time.time() - start

    return fold_scores, fit_time, score_time, cutoff


class BaseGridSearch:
    """
    Parallelization is based predominantly on [1]. Also similar to [2]

    Ref:
    [1] https://github.com/scikit-learn/scikit-learn/blob/0.24.1/sklearn/model_selection/_search.py#L795
    [2] https://github.com/scikit-optimize/scikit-optimize/blob/v0.8.1/skopt/searchcv.py#L410
    """

    def __init__(
        self,
        forecaster,
        cv,
        n_jobs=None,
        pre_dispatch=None,
        refit: bool = False,
        refit_metric: str = "smape",
        scoring=None,
        verbose=0,
        error_score=None,
        return_train_score=None,
    ):
        self.forecaster = forecaster
        self.cv = cv
        self.n_jobs = n_jobs
        self.pre_dispatch = pre_dispatch
        self.refit = refit
        self.refit_metric = refit_metric
        self.scoring = scoring
        self.verbose = verbose
        self.error_score = error_score
        self.return_train_score = return_train_score

        self.best_params_ = {}
        self.cv_results_ = {}

    def fit(self, y, X=None, **fit_params):
        y, X = check_y_X(y, X)

        # validate cross-validator
        cv = check_cv(self.cv)
        base_forecaster = clone(self.forecaster)

        # This checker is sktime specific and only support 1 metric
        # Removing for now since we can have multiple metrics
        # TODO: Add back later if it supports multiple metrics
        # scoring = check_scoring(self.scoring)
        # Multiple metrics supported
        scorers = self.scoring  # Dict[str, Union[str, scorer]]  Not metrics container
        scorers = _get_metrics_dict_ts(scorers)
        refit_metric = self.refit_metric
        if refit_metric not in list(scorers.keys()):
            raise ValueError(
                f"Refit Metric: '{refit_metric}' is not available. ",
                f"Available Values are: {list(scorers.keys())}",
            )

        results = {}
        all_candidate_params = []
        all_out = []

        def evaluate_candidates(candidate_params):
            candidate_params = list(candidate_params)
            n_candidates = len(candidate_params)
            # n_splits = _get_cv_n_folds(y, cv)
            n_splits = cv.get_n_splits(y)

            if self.verbose > 0:
                print(  # noqa
                    f"Fitting {n_splits} folds for each of {n_candidates} "
                    f"candidates, totalling {n_candidates * n_splits} fits"
                )
                # print(f"Candidate Params: {candidate_params}")

            parallel = Parallel(
                n_jobs=self.n_jobs, verbose=self.verbose, pre_dispatch=self.pre_dispatch
            )
            out = parallel(
                delayed(_fit_and_score)(
                    forecaster=clone(base_forecaster),
                    y=y,
                    X=X,
                    scoring=scorers,
                    train=train,
                    test=test,
                    parameters=parameters,
                    fit_params=fit_params,
                    return_train_score=self.return_train_score,
                    error_score=self.error_score,
                )
                for parameters in candidate_params
                for train, test in get_folds(cv, y)
            )

            if len(out) < 1:
                raise ValueError(
                    "No fits were performed. "
                    "Was the CV iterator empty? "
                    "Were there no candidates?"
                )

            all_candidate_params.extend(candidate_params)
            all_out.extend(out)

            nonlocal results
            results = self._format_results(
                all_candidate_params, scorers, all_out, n_splits
            )
            return results

        self._run_search(evaluate_candidates)

        self.best_index_ = results["rank_test_%s" % refit_metric].argmin()
        self.best_score_ = results["mean_test_%s" % refit_metric][self.best_index_]
        self.best_params_ = results["params"][self.best_index_]

        self.best_forecaster_ = clone(base_forecaster).set_params(**self.best_params_)

        if self.refit:
            refit_start_time = time.time()
            self.best_forecaster_.fit(y, X, **fit_params)
            self.refit_time_ = time.time() - refit_start_time

        # Store the only scorer not as a dict for single metric evaluation
        self.scorer_ = scorers

        self.cv_results_ = results
        # self.n_splits_ = _get_cv_n_folds(y, cv)
        self.n_splits_ = cv.get_n_splits(y)

        self._is_fitted = True
        return self

    @staticmethod
    def _format_results(candidate_params, scorers, out, n_splits):
        """From sklearn and sktime"""
        n_candidates = len(candidate_params)
        (test_scores_dict, fit_time, score_time, cutoffs) = zip(*out)
        test_scores_dict = _aggregate_score_dicts(test_scores_dict)

        results = {}

        # From sklearn (with the addition of greater_is_better from sktime)
        # INFO: For some reason, sklearn func does not work with sktime metrics
        # without passing greater_is_better (as done in sktime) and processing
        # it as such.
        def _store(
            key_name,
            array,
            weights=None,
            splits=False,
            rank=False,
            greater_is_better=False,
        ):
            """A small helper to store the scores/times to the cv_results_"""
            # When iterated first by splits, then by parameters
            # We want `array` to have `n_candidates` rows and `n_splits` cols.
            array = np.array(array, dtype=np.float64).reshape(n_candidates, n_splits)
            if splits:
                for split_idx in range(n_splits):
                    # Uses closure to alter the results
                    results["split%d_%s" % (split_idx, key_name)] = array[:, split_idx]

            array_means = np.average(array, axis=1, weights=weights)
            results["mean_%s" % key_name] = array_means

            if key_name.startswith(("train_", "test_")) and np.any(
                ~np.isfinite(array_means)
            ):
                warnings.warn(
                    f"One or more of the {key_name.split('_')[0]} scores "
                    f"are non-finite: {array_means}",
                    category=UserWarning,
                )

            # Weighted std is not directly available in numpy
            array_stds = np.sqrt(
                np.average(
                    (array - array_means[:, np.newaxis]) ** 2, axis=1, weights=weights
                )
            )
            results["std_%s" % key_name] = array_stds

            if rank:
                # This section is taken from sktime
                array_means = -array_means if greater_is_better else array_means
                results["rank_%s" % key_name] = np.asarray(
                    rankdata(array_means, method="min"), dtype=np.int32
                )

        _store("fit_time", fit_time)
        _store("score_time", score_time)
        # Use one MaskedArray and mask all the places where the param is not
        # applicable for that candidate. Use defaultdict as each candidate may
        # not contain all the params
        param_results = defaultdict(
            partial(
                np.ma.MaskedArray, np.empty(n_candidates,), mask=True, dtype=object,
            )
        )
        for cand_i, params in enumerate(candidate_params):
            for name, value in params.items():
                # An all masked empty array gets created for the key
                # `"param_%s" % name` at the first occurrence of `name`.
                # Setting the value at an index also unmasks that index
                param_results["param_%s" % name][cand_i] = value

        results.update(param_results)
        # Store a list of param dicts at the key "params"
        results["params"] = candidate_params

        for scorer_name, scorer in scorers.items():
            # Computed the (weighted) mean and std for test scores alone
            _store(
                "test_%s" % scorer_name,
                test_scores_dict[scorer_name],
                splits=True,
                rank=True,
                weights=None,
                greater_is_better=True if scorer._sign == 1 else False,
            )

        return results


class ForecastingGridSearchCV(BaseGridSearch):
    def __init__(
        self,
        forecaster,
        cv,
        param_grid,
        scoring=None,
        n_jobs=None,
        refit=True,
        refit_metric: str = "smape",
        verbose=0,
        pre_dispatch="2*n_jobs",
        error_score=np.nan,
        return_train_score=False,
    ):
        super(ForecastingGridSearchCV, self).__init__(
            forecaster=forecaster,
            cv=cv,
            n_jobs=n_jobs,
            pre_dispatch=pre_dispatch,
            refit=refit,
            refit_metric=refit_metric,
            scoring=scoring,
            verbose=verbose,
            error_score=error_score,
            return_train_score=return_train_score,
        )
        self.param_grid = param_grid
        _check_param_grid(param_grid)

    def _run_search(self, evaluate_candidates):
        """Search all candidates in param_grid"""
        evaluate_candidates(ParameterGrid(self.param_grid))


class ForecastingRandomizedSearchCV(BaseGridSearch):
    def __init__(
        self,
        forecaster,
        cv,
        param_distributions,
        n_iter=10,
        scoring=None,
        n_jobs=None,
        refit=True,
        refit_metric: str = "smape",
        verbose=0,
        random_state=None,
        pre_dispatch="2*n_jobs",
        error_score=np.nan,
        return_train_score=False,
    ):
        super(ForecastingRandomizedSearchCV, self).__init__(
            forecaster=forecaster,
            cv=cv,
            n_jobs=n_jobs,
            pre_dispatch=pre_dispatch,
            refit=refit,
            refit_metric=refit_metric,
            scoring=scoring,
            verbose=verbose,
            error_score=error_score,
            return_train_score=return_train_score,
        )
        self.param_distributions = param_distributions
        self.n_iter = n_iter
        self.random_state = random_state

    def _run_search(self, evaluate_candidates):
        """Search n_iter candidates from param_distributions"""
        return evaluate_candidates(
            ParameterSampler(
                self.param_distributions, self.n_iter, random_state=self.random_state
            )
        )


class TimeSeriesExperiment(_SupervisedExperiment):
    def __init__(self) -> None:
        super().__init__()
        self._ml_usecase = MLUsecase.TIME_SERIES
        self.exp_name_log = "ts-default-name"
        self._available_plots = {}
        # Values in variable_keys are accessible in globals
        self.variable_keys = self.variable_keys.difference(
            {
                # "X",
                # "X_train",
                # "X_test",
                "target_param",
                "iterative_imputation_iters_param",
                "imputation_regressor",
                "imputation_classifier",
                "fold_shuffle_param",
                "stratify_param",
                "fold_groups_param",
            }
        )
        self.variable_keys = self.variable_keys.union(
            {"fh", "seasonal_period", "seasonality_present"}
        )

    def _get_setup_display(self, **kwargs) -> Styler:
        # define highlight function for function grid to display

        functions = pd.DataFrame(
            [
                ["session_id", self.seed],
                # ["Target", self.target_param],
                ["Original Data", self.data_before_preprocess.shape],
                ["Missing Values", kwargs["missing_flag"]],
            ]
            + (
                [
                    ["Transformed Train Set", self.y_train.shape],
                    ["Transformed Test Set", self.y_test.shape],
                    ["Fold Generator", type(self.fold_generator).__name__],
                    ["Fold Number", self.fold_param],
                    ["CPU Jobs", self.n_jobs_param],
                    ["Use GPU", self.gpu_param],
                    ["Log Experiment", self.logging_param],
                    ["Experiment Name", self.exp_name_log],
                    ["USI", self.USI],
                ]
            )
            + (
                [["Imputation Type", kwargs["imputation_type"]],]
                if self.preprocess
                else []
            ),
            # + (
            #    [
            #        ["Transform Target", self.transform_target_param],
            #        ["Transform Target Method", self.transform_target_method_param],
            #    ]
            # ),
            columns=["Description", "Value"],
        )
        return functions.style.apply(highlight_setup)

    def _get_models(self, raise_errors: bool = True) -> Tuple[dict, dict]:
        all_models = {
            k: v
            for k, v in pycaret.containers.models.time_series.get_all_model_containers(
                self.variables, raise_errors=raise_errors
            ).items()
            if not v.is_special
        }
        all_models_internal = pycaret.containers.models.time_series.get_all_model_containers(
            self.variables, raise_errors=raise_errors
        )
        return all_models, all_models_internal

    def _get_metrics(self, raise_errors: bool = True) -> dict:
        """Gets the metrics for the Time Series Module

        Parameters
        ----------
        raise_errors : bool, optional
            [description], by default True

        Returns
        -------
        dict
            [description]
        """
        return pycaret.containers.metrics.time_series.get_all_metric_containers(
            self.variables, raise_errors=raise_errors
        )

    def check_fh(self, fh: Union[List[int], int, np.array]) -> np.array:
        """
        Checks fh for validity and converts fh into an appropriate forecasting
        horizon compatible with sktime (if necessary)

        Parameters
        ----------
        fh : Union[List[int], int, np.array]
            Forecasting Horizon

        Returns
        -------
        np.array
            Forecast Horizon (possibly updated to made compatible with sktime)

        Raises
        ------
        ValueError
            (1) When forecast horizon is an integer < 1
            (2) When forecast horizon is not the correct type
        """
        if isinstance(fh, int):
            if fh >= 1:
                fh = np.arange(1, fh + 1)
            else:
                raise ValueError(
                    f"If Forecast Horizon `fh` is an integer, it must be >= 1. You provided fh = '{fh}'!"
                )
        elif isinstance(fh, List):
            fh = np.array(fh)
        elif isinstance(fh, np.ndarray):
            # Good to go
            pass
        else:
            raise ValueError(
                f"Horizon `fh` must be a of type int, list, or numpy array, got object of {type(fh)} type!"
            )
        return fh

    def setup(
        self,
        data: Union[pd.Series, pd.DataFrame],
        preprocess: bool = True,
        imputation_type: str = "simple",
        #        transform_target: bool = False,
        #        transform_target_method: str = "box-cox",
        fold_strategy: Union[str, Any] = "expanding",
        fold: int = 3,
        fh: Union[List[int], int, np.array] = 1,
        seasonal_period: Optional[Union[int, str]] = None,
        n_jobs: Optional[int] = -1,
        use_gpu: bool = False,
        custom_pipeline: Union[
            Any, Tuple[str, Any], List[Any], List[Tuple[str, Any]]
        ] = None,
        html: bool = True,
        session_id: Optional[int] = None,
        system_log: Union[bool, logging.Logger] = True,
        log_experiment: bool = False,
        experiment_name: Optional[str] = None,
        log_plots: Union[bool, list] = False,
        log_profile: bool = False,
        log_data: bool = False,
        verbose: bool = True,
        profile: bool = False,
        profile_kwargs: Dict[str, Any] = None,
    ):
        """
        This function initializes the training environment and creates the transformation
        pipeline. Setup function must be called before executing any other function. It takes
        two mandatory parameters: ``data`` and ``target``. All the other parameters are
        optional.

        Example
        -------
        >>> from pycaret.datasets import get_data
        >>> boston = get_data('boston')
        >>> from pycaret.time_series import *
        >>> exp_name = setup(data = boston,  target = 'medv')


        data : pandas.Series or pandas.DataFrame
            Shape (n_samples, 1), where n_samples is the number of samples.


        fh: np.array, default = None
            The forecast horizon to be used for forecasting. User must specify a value.
            The values of the array must be integers specifying the lookahead points that
            must be forecasted. e.g. np.array([2, 5]) will forecast 2 and 5 points ahead.
            Default value of None will result in an error.


        preprocess: bool, default = True
            When set to False, no transformations are applied except for train_test_split
            and custom transformations passed in ``custom_pipeline`` param. Data must be
            ready for modeling (no missing values, no dates, categorical data encoding),
            when preprocess is set to False.


        imputation_type: str, default = 'simple'
            The type of imputation to use. Can be either 'simple' or 'iterative'.


        fold_strategy: str or sklearn CV generator object, default = 'expanding'
            Choice of cross validation strategy. Possible values are:

            * 'expanding'
            * 'rolling' (same as/aliased to 'expanding')
            * 'sliding'

            You can also pass an sktime compatible cross validation object such
            as SlidingWindowSplitter or ExpandingWindowSplitter. In this case,
            the `fold` and `fh` parameters will be ignored and these values will
            be extracted from the fold_strategy object directly.


        fold: int, default = 3
            Number of folds to be used in cross validation. Must be at least 2. This is
            a global setting that can be over-written at function level by using ``fold``
            parameter. Ignored when ``fold_strategy`` is a custom object.


        fh: int, list or np.array, default = 1
            Number of steps ahead to take to evaluate forecast.


        seasonal_period: int or str, default = None
            Seasonal periods in timeseries data. If not provided the frequency of the data
            index is map to a seasonal period as follows:

            * "S": 60
            * "T": 60
            * 'H': 24
            * 'D': 7
            * 'W': 52
            * 'M': 12
            * 'Q': 4
            * 'A': 1
            * 'Y': 1

            Alternatively you can provide a custom `seasonal_parameter` by passing
            it as an integer.

            NOTE: If data index is not of type pd.core.indexes.period.PeriodIndex,
            then seasonal_period MUST be passed. Refer to the mapping above for
            a guide of what values to use depending on the frequency of the data.
            If your data does not have any seasonality, then set seasonal_period = 1.


        n_jobs: int, default = -1
            The number of jobs to run in parallel (for functions that supports parallel
            processing) -1 means using all processors. To run all functions on single
            processor set n_jobs to None.


        use_gpu: bool or str, default = False
            When set to True, it will use GPU for training with algorithms that support it,
            and fall back to CPU if they are unavailable. When set to 'force', it will only
            use GPU-enabled algorithms and raise exceptions when they are unavailable. When
            False, all algorithms are trained using CPU only.

            GPU enabled algorithms:

            - Extreme Gradient Boosting, requires no further installation

            - CatBoost Regressor, requires no further installation
            (GPU is only enabled when data > 50,000 rows)

            - Light Gradient Boosting Machine, requires GPU installation
            https://lightgbm.readthedocs.io/en/latest/GPU-Tutorial.html

            - Linear Regression, Lasso Regression, Ridge Regression, K Neighbors Regressor,
            Random Forest, Support Vector Regression, Elastic Net requires cuML >= 0.15
            https://github.com/rapidsai/cuml


        custom_pipeline: (str, transformer) or list of (str, transformer), default = None
            When passed, will append the custom transformers in the preprocessing pipeline
            and are applied on each CV fold separately and on the final fit. All the custom
            transformations are applied after 'train_test_split' and before pycaret's internal
            transformations.


        html: bool, default = True
            When set to False, prevents runtime display of monitor. This must be set to False
            when the environment does not support IPython. For example, command line terminal,
            Databricks Notebook, Spyder and other similar IDEs.


        session_id: int, default = None
            Controls the randomness of experiment. It is equivalent to 'random_state' in
            scikit-learn. When None, a pseudo random number is generated. This can be used
            for later reproducibility of the entire experiment.


        system_log: bool or logging.Logger, default = True
            Whether to save the system logging file (as logs.log). If the input
            already is a logger object, that one is used instead.


        log_experiment: bool, default = False
            When set to True, all metrics and parameters are logged on the ``MLFlow`` server.


        experiment_name: str, default = None
            Name of the experiment for logging. Ignored when ``log_experiment`` is not True.


        log_plots: bool or list, default = False
            When set to True, certain plots are logged automatically in the ``MLFlow`` server.
            To change the type of plots to be logged, pass a list containing plot IDs. Refer
            to documentation of ``plot_model``. Ignored when ``log_experiment`` is not True.


        log_profile: bool, default = False
            When set to True, data profile is logged on the ``MLflow`` server as a html file.
            Ignored when ``log_experiment`` is not True.


        log_data: bool, default = False
            When set to True, dataset is logged on the ``MLflow`` server as a csv file.
            Ignored when ``log_experiment`` is not True.


        verbose: bool, default = True
            When set to False, Information grid is not printed.


        profile: bool, default = False
            When set to True, an interactive EDA report is displayed.


        profile_kwargs: dict, default = {} (empty dict)
            Dictionary of arguments passed to the ProfileReport method used
            to create the EDA report. Ignored if ``profile`` is False.


        Returns:
            Global variables that can be changed using the ``set_config`` function.

        """
        from sktime.utils.seasonality import (
            autocorrelation_seasonality_test,
        )  # only needed in setup

        if isinstance(data, pd.Series) and data.name is None:
            data.name = "Time Series"

        # Forecast Horizon Checks
        if fh is None and isinstance(fold_strategy, str):
            raise ValueError(
                f"The forecast horizon `fh` must be provided when fold_strategy is of type 'string'"
            )

        if not isinstance(fold_strategy, str):
            self.logger.info(
                f"fh parameter {fh} will be ignored since fold_strategy has been provided. "
                f"fh from fold_strategy will be used instead."
            )
            fh = fold_strategy.fh
            self.logger.info(
                f"fold parameter {fold} will be ignored since fold_strategy has been provided. "
                f"fold based on fold_strategy will be used instead."
            )
            # fold value will be reset after the data is split in the parent class setup

        fh = self.check_fh(fh)
        self.fh = fh

        allowed_freq_index_types = (pd.PeriodIndex, pd.DatetimeIndex)
        if (
            not isinstance(data.index, allowed_freq_index_types)
            and seasonal_period is None
        ):
            # https://stackoverflow.com/questions/3590165/join-a-list-of-items-with-different-types-as-string-in-python
            raise ValueError(
                f"The index of your 'data' is of type '{type(data.index)}'. "
                "If the 'data' index is not of one of the following types: "
                f"{', '.join(str(type) for type in allowed_freq_index_types)}, "
                "then 'seasonal_period' must be provided. Refer to docstring for options."
            )

        if isinstance(data.index, pd.DatetimeIndex):
            data.index = data.index.to_period()

        if seasonal_period is None:

            index_freq = data.index.freqstr
            index_freq = index_freq.split("-")[0] or index_freq

            if index_freq in SeasonalPeriod.__members__:
                self.seasonal_period = SeasonalPeriod[index_freq].value
            else:
                raise ValueError(
                    f"Unsupported Period frequency: {index_freq}, valid Period frequencies: {', '.join(SeasonalPeriod.__members__.keys())}"
                )

        else:

            if not isinstance(seasonal_period, (int, str)):
                raise ValueError(
                    f"seasonal_period parameter must be an int or str, got {type(seasonal_period)}"
                )

            if isinstance(seasonal_period, str):
                try:
                    self.seasonal_period = SeasonalPeriod[seasonal_period]
                except KeyError:
                    raise ValueError(
                        f"Unsupported Period frequency: {seasonal_period}, valid Period frequencies: {', '.join(SeasonalPeriod.__members__.keys())}"
                    )
            else:
                self.seasonal_period = seasonal_period

        if isinstance(data, (pd.Series, pd.DataFrame)):
            if isinstance(data, pd.DataFrame):
                if data.shape[1] != 1:
                    raise ValueError(
                        f"data must be a pandas Series or DataFrame with one column, got {data.shape[1]} columns!"
                    )
                data = data.copy()
            else:
                data = pd.DataFrame(data)  # Force convertion to DataFrame
        else:
            raise ValueError(
                f"data must be a pandas Series or DataFrame, got object of {type(data)} type!"
            )

        data.columns = [str(x) for x in data.columns]

        target_name = data.columns[0]
        if not np.issubdtype(data[target_name].dtype, np.number):
            raise TypeError(
                f"Data must be of 'numpy.number' subtype, got {data[target_name].dtype}!"
            )

        if len(data.index) != len(set(data.index)):
            raise ValueError("Index may not have duplicate values!")

        # check valid seasonal parameter
        valid_seasonality = autocorrelation_seasonality_test(
            data[target_name], self.seasonal_period
        )

        self.seasonality_present = True if valid_seasonality else False

        # Should multiplicative components be allowed in models that support it
        self.strictly_positive = np.all(data[target_name] > 0)

        return super().setup(
            data=data,
            target=data.columns[0],
            test_data=None,
            preprocess=preprocess,
            imputation_type=imputation_type,
            categorical_features=None,
            ordinal_features=None,
            high_cardinality_features=None,
            numeric_features=None,
            date_features=None,
            ignore_features=None,
            normalize=False,
            transformation=False,
            handle_unknown_categorical=False,
            pca=False,
            ignore_low_variance=False,
            combine_rare_levels=False,
            bin_numeric_features=None,
            remove_outliers=False,
            remove_multicollinearity=False,
            remove_perfect_collinearity=False,
            create_clusters=False,
            polynomial_features=False,
            trigonometry_features=False,
            group_features=None,
            feature_selection=False,
            feature_interaction=False,
            transform_target=False,
            data_split_shuffle=False,
            data_split_stratify=False,
            fold_strategy=fold_strategy,
            fold=fold,
            fh=fh,
            seasonal_period=seasonal_period,
            fold_shuffle=False,
            n_jobs=n_jobs,
            use_gpu=use_gpu,
            custom_pipeline=custom_pipeline,
            html=html,
            session_id=session_id,
            system_log=system_log,
            log_experiment=log_experiment,
            experiment_name=experiment_name,
            log_plots=log_plots,
            log_profile=log_profile,
            log_data=log_data,
            silent=True,
            verbose=verbose,
            profile=profile,
            profile_kwargs=profile_kwargs,
        )

    def compare_models(
        self,
        include: Optional[List[Union[str, Any]]] = None,
        exclude: Optional[List[str]] = None,
        fold: Optional[Union[int, Any]] = None,
        round: int = 4,
        cross_validation: bool = True,
        sort: str = "smape",
        n_select: int = 1,
        budget_time: Optional[float] = None,
        turbo: bool = True,
        errors: str = "ignore",
        fit_kwargs: Optional[dict] = None,
        verbose: bool = True,
    ):

        """
        This function trains and evaluates performance of all estimators available in the
        model library using cross validation. The output of this function is a score grid
        with average cross validated scores. Metrics evaluated during CV can be accessed
        using the ``get_metrics`` function. Custom metrics can be added or removed using
        ``add_metric`` and ``remove_metric`` function.


        Example
        --------
        >>> from pycaret.datasets import get_data
        >>> from pycaret.internal.pycaret_experiment import TimeSeriesExperiment
        >>> airline = get_data('airline', verbose=False)
        >>> fh, fold = np.arange(1,13), 3
        >>> exp = TimeSeriesExperiment()
        >>> exp.setup(data=airline, fh=fh, fold=fold)
        >>> master_display_exp = exp.compare_models(fold=fold, sort='mape')


        include: list of str or scikit-learn compatible object, default = None
            To train and evaluate select models, list containing model ID or scikit-learn
            compatible object can be passed in include param. To see a list of all models
            available in the model library use the ``models`` function.


        exclude: list of str, default = None
            To omit certain models from training and evaluation, pass a list containing
            model id in the exclude parameter. To see a list of all models available
            in the model library use the ``models`` function.


        fold: int or scikit-learn compatible CV generator, default = None
            Controls cross-validation. If None, the CV generator in the ``fold_strategy``
            parameter of the ``setup`` function is used. When an integer is passed,
            it is interpreted as the 'n_splits' parameter of the CV generator in the
            ``setup`` function.


        round: int, default = 4
            Number of decimal places the metrics in the score grid will be rounded to.


        cross_validation: bool, default = True
            When set to False, metrics are evaluated on holdout set. ``fold`` param
            is ignored when cross_validation is set to False.


        sort: str, default = 'smape'
            The sort order of the score grid. It also accepts custom metrics that are
            added through the ``add_metric`` function.


        n_select: int, default = 1
            Number of top_n models to return. For example, to select top 3 models use
            n_select = 3.


        budget_time: int or float, default = None
            If not None, will terminate execution of the function after budget_time
            minutes have passed and return results up to that point.


        turbo: bool, default = True
            When set to True, it excludes estimators with longer training times. To
            see which algorithms are excluded use the ``models`` function.


        errors: str, default = 'ignore'
            When set to 'ignore', will skip the model with exceptions and continue.
            If 'raise', will break the function when exceptions are raised.


        fit_kwargs: dict, default = {} (empty dict)
            Dictionary of arguments passed to the fit method of the model.


        verbose: bool, default = True
            Score grid is not printed when verbose is set to False.


        Returns:
            Trained model or list of trained models, depending on the ``n_select`` param.


        Warnings
        --------
        - Changing turbo parameter to False may result in very high training times with
        datasets exceeding 10,000 rows.

        - No models are logged in ``MLFlow`` when ``cross_validation`` parameter is False.

        """

        return super().compare_models(
            include=include,
            exclude=exclude,
            fold=fold,
            round=round,
            cross_validation=cross_validation,
            sort=sort,
            n_select=n_select,
            budget_time=budget_time,
            turbo=turbo,
            errors=errors,
            fit_kwargs=fit_kwargs,
            verbose=verbose,
        )

    def create_model(
        self,
        estimator: Union[str, Any],
        fold: Optional[Union[int, Any]] = None,
        round: int = 4,
        cross_validation: bool = True,
        fit_kwargs: Optional[dict] = None,
        verbose: bool = True,
        **kwargs,
    ):

        """
        This function trains and evaluates the performance of a given estimator
        using cross validation. The output of this function is a score grid with
        CV scores by fold. Metrics evaluated during CV can be accessed using the
        ``get_metrics`` function. Custom metrics can be added or removed using
        ``add_metric`` and ``remove_metric`` function. All the available models
        can be accessed using the ``models`` function.


        Example
        -------
        >>> from pycaret.datasets import get_data
        >>> boston = get_data('boston')
        >>> from pycaret.regression import *
        >>> exp_name = setup(data = boston,  target = 'medv')
        >>> lr = create_model('lr')


        estimator: str or scikit-learn compatible object
            ID of an estimator available in model library or pass an untrained
            model object consistent with scikit-learn API. Estimators available
            in the model library (ID - Name):

            * 'arima' - ARIMA
            * 'naive' - Naive
            * 'poly_trend' - PolyTrend
            * 'exp_smooth' - ExponentialSmoothing
            * 'theta' - Theta


        fold: int or scikit-learn compatible CV generator, default = None
            Controls cross-validation. If None, the CV generator in the ``fold_strategy``
            parameter of the ``setup`` function is used. When an integer is passed,
            it is interpreted as the 'n_splits' parameter of the CV generator in the
            ``setup`` function.


        round: int, default = 4
            Number of decimal places the metrics in the score grid will be rounded to.


        cross_validation: bool, default = True
            When set to False, metrics are evaluated on holdout set. ``fold`` param
            is ignored when cross_validation is set to False.


        fit_kwargs: dict, default = {} (empty dict)
            Dictionary of arguments passed to the fit method of the model.


        verbose: bool, default = True
            Score grid is not printed when verbose is set to False.


        **kwargs:
            Additional keyword arguments to pass to the estimator.


        Returns:
            Trained Model


        Warnings
        --------
        - Models are not logged on the ``MLFlow`` server when ``cross_validation`` param
        is set to False.

        """
        return super().create_model(
            estimator=estimator,
            fold=fold,
            round=round,
            cross_validation=cross_validation,
            fit_kwargs=fit_kwargs,
            verbose=verbose,
            **kwargs,
        )

    @staticmethod
    def update_fit_kwargs_with_fh_from_cv(fit_kwargs: Optional[Dict], cv) -> Dict:
        """Updated the fit_ kwargs to include the fh parameter from cv

        Parameters
        ----------
        fit_kwargs : Optional[Dict]
            Original fit kwargs
        cv : [type]
            cross validation object

        Returns
        -------
        Dict[Any]
            Updated fit kwargs
        """
        fh_param = {"fh": cv.fh}
        if fit_kwargs is None:
            fit_kwargs = fh_param
        else:
            fit_kwargs.update(fh_param)
        return fit_kwargs

    def _create_model_without_cv(
        self, model, data_X, data_y, fit_kwargs, predict, system, display: Display
    ):
        # with estimator_pipeline(self._internal_pipeline, model) as pipeline_with_model:

        self.logger.info(
            "Support for Exogenous variables not yet supported. Switching X, y order"
        )
        data_X, data_y = data_y, data_X

        fit_kwargs = get_pipeline_fit_kwargs(model, fit_kwargs)
        self.logger.info("Cross validation set to False")

        self.logger.info("Fitting Model")
        model_fit_start = time.time()
        with io.capture_output():
            model.fit(data_X, data_y, **fit_kwargs)
        model_fit_end = time.time()

        model_fit_time = np.array(model_fit_end - model_fit_start).round(2)

        display.move_progress()
        # display.clear_output()

        if predict:
            self.predict_model(model, verbose=False)
            model_results = self.pull(pop=True).drop("Model", axis=1)

            self.display_container.append(model_results)

            display.display(
                model_results, clear=system, override=False if not system else None,
            )

            self.logger.info(f"display_container: {len(self.display_container)}")

        return model, model_fit_time

    def _create_model_with_cv(
        self,
        model,
        data_X,
        data_y,
        fit_kwargs,
        round,
        cv,
        groups,  # TODO: See if we can remove groups
        metrics,
        refit,
        system,
        display,
    ):
        """
        MONITOR UPDATE STARTS
        """

        # display.update_monitor(
        #     1, f"Fitting {_get_cv_n_folds(data_y, cv)} Folds",
        # )
        display.update_monitor(
            1, f"Fitting {cv.get_n_splits(data_y)} Folds",
        )
        display.display_monitor()
        """
        MONITOR UPDATE ENDS
        """
        metrics_dict = {k: v.scorer for k, v in metrics.items()}

        self.logger.info("Starting cross validation")

        n_jobs = self._gpu_n_jobs_param

        # fit_kwargs = get_pipeline_fit_kwargs(pipeline_with_model, fit_kwargs)

        self.logger.info(f"Cross validating with {cv}, n_jobs={n_jobs}")

        # Cross Validate time series
        # fh_param = {"fh": cv.fh}

        # if fit_kwargs is None:
        #     fit_kwargs = fh_param
        # else:
        #     fit_kwargs.update(fh_param)
        fit_kwargs = self.update_fit_kwargs_with_fh_from_cv(
            fit_kwargs=fit_kwargs, cv=cv
        )

        model_fit_start = time.time()

        scores, cutoffs = cross_validate_ts(
            # Commented out since supervised_experiment also does not clone
            # when doing cross_validate
            # forecaster=clone(model),
            forecaster=model,
            y=data_y,
            X=data_X,
            scoring=metrics_dict,
            cv=cv,
            n_jobs=n_jobs,
            verbose=0,
            fit_params=fit_kwargs,
            return_train_score=False,
            error_score=0,
        )

        model_fit_end = time.time()
        model_fit_time = np.array(model_fit_end - model_fit_start).round(2)

        # Scores has metric names in lowercase, scores_dict has metric names in uppercase
        score_dict = {v.display_name: scores[f"{k}"] for k, v in metrics.items()}

        self.logger.info("Calculating mean and std")

        avgs_dict = {k: [np.mean(v), np.std(v)] for k, v in score_dict.items()}

        display.move_progress()

        self.logger.info("Creating metrics dataframe")

        model_results = pd.DataFrame(score_dict)
        model_results.insert(0, "cutoff", cutoffs)

        model_avgs = pd.DataFrame(avgs_dict, index=["Mean", "SD"],)
        model_avgs.insert(0, "cutoff", np.nan)

        model_results = model_results.append(model_avgs)
        # Round the results
        model_results = model_results.round(round)

        # yellow the mean (converts model_results from dataframe to dataframe styler)
        model_results = color_df(model_results, "yellow", ["Mean"], axis=1)
        model_results = model_results.set_precision(round)

        if refit:
            # refitting the model on complete X_train, y_train
            display.update_monitor(1, "Finalizing Model")
            display.display_monitor()
            model_fit_start = time.time()
            self.logger.info("Finalizing model")
            with io.capture_output():
                model.fit(y=data_y, X=data_X, **fit_kwargs)
            model_fit_end = time.time()

            model_fit_time = np.array(model_fit_end - model_fit_start).round(2)
        else:
            # Set fh explicitly since we are not fitting explicitly
            # This is needed so that the model can be used later to predict, etc.
            model._set_fh(fit_kwargs.get("fh"))

            # model_fit_time /= _get_cv_n_folds(data_y, cv)
            model_fit_time /= cv.get_n_splits(data_y)

        # return model, model_fit_time, model_results, avgs_dict
        return model, model_fit_time, model_results, avgs_dict

    def tune_model(
        self,
        estimator,
        fold: Optional[Union[int, Any]] = None,
        round: int = 4,
        n_iter: int = 10,
        custom_grid: Optional[Union[Dict[str, list], Any]] = None,
        optimize: str = "SMAPE",
        custom_scorer=None,
        search_algorithm: Optional[str] = None,
        choose_better: bool = False,
        fit_kwargs: Optional[dict] = None,
        return_tuner: bool = False,
        verbose: bool = True,
        tuner_verbose: Union[int, bool] = True,
        display: Optional[Display] = None,
        **kwargs,
    ):

        """
        This function tunes the hyperparameters of a given estimator. The output of
        this function is a score grid with CV scores by fold of the best selected
        model based on ``optimize`` parameter. Metrics evaluated during CV can be
        accessed using the ``get_metrics`` function. Custom metrics can be added
        or removed using ``add_metric`` and ``remove_metric`` function.


        Example
        -------
        >>> from pycaret.datasets import get_data
        >>> y = get_data('airline', verbose=False)
        >>> exp = TimeSeriesExperiment()
        >>> exp.setup(data=y, fh=12 fold_strategy='expandingwindow')
        >>> exp.create_model("arima")
        >>> tuned_arima = tune_model('arima')


        estimator: sktime compatible object
            Trained model object


        fold: int or scikit-learn compatible CV generator, default = None
            Controls cross-validation. If None, the CV generator in the ``fold_strategy``
            parameter of the ``setup`` function is used. When an integer is passed,
            it is interpreted as the 'n_splits' parameter of the CV generator in the
            ``setup`` function.


        round: int, default = 4
            Number of decimal places the metrics in the score grid will be rounded to.


        n_iter: int, default = 10
            Number of iterations in the grid search. Increasing 'n_iter' may improve
            model performance but also increases the training time.


        custom_grid: dictionary, default = None
            To define custom search space for hyperparameters, pass a dictionary with
            parameter name and values to be iterated. Custom grids must be in a format
            supported by the defined ``search_library``.


        optimize: str, default = 'R2'
            Metric name to be evaluated for hyperparameter tuning. It also accepts custom
            metrics that are added through the ``add_metric`` function.


        custom_scorer: object, default = None
            custom scoring strategy can be passed to tune hyperparameters of the model.
            It must be created using ``sklearn.make_scorer``. It is equivalent of adding
            custom metric using the ``add_metric`` function and passing the name of the
            custom metric in the ``optimize`` parameter.
            Will be deprecated in future.

        search_algorithm: str, default = None (defaults to 'random')
            possible values:
                - 'random' : random grid search (default)
                - 'grid' : grid search

        choose_better: bool, default = False
            When set to True, the returned object is always better performing. The
            metric used for comparison is defined by the ``optimize`` parameter.


        fit_kwargs: dict, default = {} (empty dict)
            Dictionary of arguments passed to the fit method of the tuner.


        return_tuner: bool, default = False
            When set to True, will return a tuple of (model, tuner_object).


        verbose: bool, default = True
            Score grid is not printed when verbose is set to False.


        tuner_verbose: bool or in, default = True
            If True or above 0, will print messages from the tuner. Higher values
            print more messages. Ignored when ``verbose`` parameter is False.


        **kwargs:
            Additional keyword arguments to pass to the optimizer.


        Returns:
            Trained Model and Optional Tuner Object when ``return_tuner`` is True.


        Warnings
        --------
        - Using 'grid' as ``search_algorithm`` may result in very long computation.
        Only recommended with smaller search spaces that can be defined in the
        ``custom_grid`` parameter.

        """

        search_library = "pycaret"  # only 1 library supported right now

        _allowed_search_algorithms = []
        if search_library == "pycaret":
            _allowed_search_algorithms = [None, "random", "grid"]
            if search_algorithm not in _allowed_search_algorithms:
                raise ValueError(
                    "`search_algorithm` must be one of "
                    f"'{', '.join(str(allowed_type) for allowed_type in _allowed_search_algorithms)}'. "
                    f"You passed '{search_algorithm}'."
                )

        function_params_str = ", ".join([f"{k}={v}" for k, v in locals().items()])

        self.logger.info("Initializing tune_model()")
        self.logger.info(f"tune_model({function_params_str})")

        self.logger.info("Checking exceptions")

        # run_time
        runtime_start = time.time()

        if not fit_kwargs:
            fit_kwargs = {}

        # checking estimator if string
        if type(estimator) is str:
            raise TypeError(
                "The behavior of tune_model in version 1.0.1 is changed. Please pass trained model object."
            )

        # Check for estimator
        if not hasattr(estimator, "fit"):
            raise ValueError(
                f"Estimator {estimator} does not have the required fit() method."
            )

        # checking fold parameter
        if fold is not None and not (
            type(fold) is int or is_sklearn_cv_generator(fold)
        ):
            raise TypeError(
                "fold parameter must be either None, an integer or a scikit-learn compatible CV generator object."
            )

        # checking round parameter
        if type(round) is not int:
            raise TypeError("Round parameter only accepts integer value.")

        # checking n_iter parameter
        if type(n_iter) is not int:
            raise TypeError("n_iter parameter only accepts integer value.")

        if isinstance(optimize, str):
            # checking optimize parameter
            # TODO: Changed with reference to other ML Usecases. Check with Antoni
            # optimize = self._get_metric_by_name_or_id(optimize)
            # if optimize is None:
            #     raise ValueError(
            #         "Optimize method not supported. See docstring for list of available parameters."
            #     )
            optimize_container = self._get_metric_by_name_or_id(optimize)
            if optimize_container is None:
                raise ValueError(
                    "Optimize method not supported. See docstring for list of available parameters."
                )
        else:
            self.logger.info(f"optimize set to user defined function {optimize}")

        # checking verbose parameter
        if type(verbose) is not bool:
            raise TypeError(
                "verbose parameter can only take argument as True or False."
            )

        # checking verbose parameter
        if type(return_tuner) is not bool:
            raise TypeError(
                "return_tuner parameter can only take argument as True or False."
            )

        if not verbose:
            tuner_verbose = 0

        if type(tuner_verbose) not in (bool, int):
            raise TypeError("tuner_verbose parameter must be a bool or an int.")

        tuner_verbose = int(tuner_verbose)

        if tuner_verbose < 0:
            tuner_verbose = 0
        elif tuner_verbose > 2:
            tuner_verbose = 2

        """

        ERROR HANDLING ENDS HERE

        """

        # cross validation setup starts here
        cv = self.get_fold_generator(fold=fold)

        if not display:
            progress_args = {"max": 3 + 4}
            master_display_columns = [
                v.display_name for k, v in self._all_metrics.items()
            ]
            if self._ml_usecase == MLUsecase.TIME_SERIES:
                master_display_columns.insert(0, "cutoff")
            timestampStr = datetime.datetime.now().strftime("%H:%M:%S")
            monitor_rows = [
                ["Initiated", ". . . . . . . . . . . . . . . . . .", timestampStr],
                [
                    "Status",
                    ". . . . . . . . . . . . . . . . . .",
                    "Loading Dependencies",
                ],
                [
                    "Estimator",
                    ". . . . . . . . . . . . . . . . . .",
                    "Compiling Library",
                ],
            ]
            display = Display(
                verbose=verbose,
                html_param=self.html_param,
                progress_args=progress_args,
                master_display_columns=master_display_columns,
                monitor_rows=monitor_rows,
            )

            display.display_progress()
            display.display_monitor()
            display.display_master_display()

        # ignore warnings

        warnings.filterwarnings("ignore")

        import logging

        np.random.seed(self.seed)

        self.logger.info("Copying training dataset")
        # Storing X_train and y_train in data_X and data_y parameter
        data_X = self.X_train.copy()
        data_y = self.y_train.copy()

        # Replace Empty DataFrame with None as empty DataFrame causes issues
        if (data_X.shape[0] == 0) or (data_X.shape[1] == 0):
            data_X = None

        display.move_progress()

        # setting optimize parameter
        # TODO: Changed compared to other PyCaret UseCases (Check with Antoni)
        # optimize = optimize.scorer
        compare_dimension = optimize_container.display_name
        optimize_metric_dict = {optimize_container.id: optimize_container.scorer}

        # Returns a dictionary of all metric containers (disabled for now since
        # we only need optimize metric)
        # {'mae': <pycaret.containers....783DEB0C8>, 'rmse': <pycaret.containers....783DEB148> ...}
        #  all_metric_containers = self._all_metrics

        # # Returns a dictionary of all metric scorers (disabled for now since
        # we only need optimize metric)
        # {'mae': 'neg_mean_absolute_error', 'rmse': 'neg_root_mean_squared_error' ...}
        # all_metrics_dict = {
        #     all_metric_containers[metric_id].id: all_metric_containers[metric_id].scorer
        #     for metric_id in all_metric_containers
        # }

        refit_metric = optimize_container.id  # Name of the metric: e.g. 'mae'

        # convert trained estimator into string name for grids

        self.logger.info("Checking base model")

        is_stacked_model = False

        if hasattr(estimator, "final_estimator"):
            self.logger.info("Model is stacked, using the definition of the meta-model")
            is_stacked_model = True
            estimator_id = self._get_model_id(estimator.final_estimator)
        else:
            estimator_id = self._get_model_id(estimator)
        if estimator_id is None:
            if custom_grid is None:
                raise ValueError(
                    "When passing a model not in PyCaret's model library, the custom_grid parameter must be provided."
                )
            estimator_name = self._get_model_name(estimator)
            estimator_definition = None
            self.logger.info("A custom model has been passed")
        else:
            estimator_definition = self._all_models_internal[estimator_id]  # Container
            estimator_name = estimator_definition.name
        self.logger.info(f"Base model : {estimator_name}")

        # If no special tunable class is defined inside PyCaret then just clone the estimator
        if estimator_definition is None or estimator_definition.tunable is None:
            model = clone(estimator)
        # If special tunable class is defined, then use that instead
        else:
            self.logger.info("Model has a special tunable class, using that")
            model = clone(estimator_definition.tunable(**estimator.get_params()))
        is_stacked_model = False

        base_estimator = model

        display.update_monitor(2, estimator_name)
        display.display_monitor()

        display.move_progress()

        self.logger.info("Declaring metric variables")

        """
        MONITOR UPDATE STARTS
        """

        display.update_monitor(1, "Searching Hyperparameters")
        display.display_monitor()

        """
        MONITOR UPDATE ENDS
        """

        self.logger.info("Defining Hyperparameters")

        # TODO: Replace with time series specific code
        def total_combintaions_in_grid(grid):
            nc = 1

            def get_iter(x):
                if isinstance(x, dict):
                    return x.values()
                return x

            for v in get_iter(grid):
                if isinstance(v, dict):
                    for v2 in get_iter(v):
                        nc *= len(v2)
                else:
                    nc *= len(v)
            return nc

        if search_algorithm is None:
            search_algorithm = "random"  # Defaults to Random

        param_grid = None
        if search_library == "pycaret":
            if search_algorithm == "grid":
                param_grid = estimator_definition.tune_grid
            elif search_algorithm == "random":
                param_grid = estimator_definition.tune_distribution

        if not param_grid:
            raise ValueError(
                "parameter grid for tuning is empty. If passing custom_grid, "
                "make sure that it is not empty. If not passing custom_grid, "
                "the passed estimator does not have a built-in tuning grid."
            )

        suffixes = []

        if is_stacked_model:
            self.logger.info(
                "Stacked model passed, will tune meta model hyperparameters"
            )
            suffixes.append("final_estimator")

        gc.collect()

        # with estimator_pipeline(self._internal_pipeline, model) as pipeline_with_model:
        if True:

            # fit_kwargs = get_pipeline_fit_kwargs(pipeline_with_model, fit_kwargs)

            # fh_param = {"fh": cv.fh}
            # if fit_kwargs is None:
            #     fit_kwargs = fh_param
            # else:
            #     fit_kwargs.update(fh_param)
            fit_kwargs = self.update_fit_kwargs_with_fh_from_cv(
                fit_kwargs=fit_kwargs, cv=cv
            )

            # actual_estimator_label = get_pipeline_estimator_label(pipeline_with_model)
            actual_estimator_label = ""

            # suffixes.append(actual_estimator_label)

            # suffixes = "__".join(reversed(suffixes))

            # param_grid = {f"{suffixes}__{k}": v for k, v in param_grid.items()}

            if estimator_definition is not None:
                search_kwargs = {**estimator_definition.tune_args, **kwargs}
                n_jobs = (
                    self._gpu_n_jobs_param
                    if estimator_definition.is_gpu_enabled
                    else self.n_jobs_param
                )
            else:
                search_kwargs = {}
                n_jobs = self.n_jobs_param

            if custom_grid is not None:
                param_grid = custom_grid
                self.logger.info(f"custom_grid: {param_grid}")

            self.logger.info(f"Tuning with n_jobs={n_jobs}")

            if search_library == "pycaret":
                if search_algorithm == "random":
                    try:
                        param_grid = get_base_distributions(param_grid)
                    except:
                        self.logger.warning(
                            "Couldn't convert param_grid to specific library distributions. Exception:"
                        )
                        self.logger.warning(traceback.format_exc())

            if search_library == "pycaret":
                if search_algorithm == "grid":
                    self.logger.info("Initializing ForecastingGridSearchCV")

                    model_grid = ForecastingGridSearchCV(
                        forecaster=model,
                        cv=cv,
                        param_grid=param_grid,
                        scoring=optimize_metric_dict,
                        refit_metric=refit_metric,
                        n_jobs=n_jobs,
                        verbose=tuner_verbose,
                        refit=False,  # since we will refit afterwards anyway
                        **search_kwargs,
                    )
                elif search_algorithm == "random":
                    self.logger.info("Initializing ForecastingRandomizedGridSearchCV")

                    model_grid = ForecastingRandomizedSearchCV(
                        forecaster=model,
                        cv=cv,
                        param_distributions=param_grid,
                        n_iter=n_iter,
                        scoring=optimize_metric_dict,
                        refit_metric=refit_metric,
                        n_jobs=n_jobs,
                        verbose=tuner_verbose,
                        random_state=self.seed,
                        refit=False,  # since we will refit afterwards anyway
                        **search_kwargs,
                    )
                else:
                    raise NotImplementedError(
                        f"Search type '{search_algorithm}' is not supported"
                    )

            model_grid.fit(y=data_y, X=data_X, **fit_kwargs)

            best_params = model_grid.best_params_
            self.logger.info(f"best_params: {best_params}")
            best_params = {**best_params}
            if actual_estimator_label:
                best_params = {
                    k.replace(f"{actual_estimator_label}__", ""): v
                    for k, v in best_params.items()
                }
            cv_results = None
            try:
                cv_results = model_grid.cv_results_
            except:
                self.logger.warning(
                    "Couldn't get cv_results from model_grid. Exception:"
                )
                self.logger.warning(traceback.format_exc())

        display.move_progress()

        self.logger.info("Hyperparameter search completed")

        if isinstance(model, TunableMixin):
            self.logger.info("Getting base sklearn object from tunable")
            best_params = {
                k: v
                for k, v in model.get_params().items()
                if k in model.get_base_sklearn_params().keys()
            }
            model = model.get_base_sklearn_object()

        self.logger.info(
            "SubProcess create_model() called =================================="
        )

        best_model, model_fit_time = self.create_model(
            estimator=model,
            system=False,
            display=display,
            fold=fold,
            round=round,
            fit_kwargs=fit_kwargs,
            **best_params,
        )
        model_results = self.pull()
        self.logger.info(
            "SubProcess create_model() end =================================="
        )

        if choose_better:
            best_model = self._choose_better(
                [estimator, (best_model, model_results)],
                compare_dimension,
                fold,
                fit_kwargs=fit_kwargs,
                display=display,
            )

        # end runtime
        runtime_end = time.time()
        runtime = np.array(runtime_end - runtime_start).round(2)

        # mlflow logging
        if self.logging_param:

            avgs_dict_log = {k: v for k, v in model_results.loc["Mean"].items()}

            try:
                self._mlflow_log_model(
                    model=best_model,
                    model_results=model_results,
                    score_dict=avgs_dict_log,
                    source="tune_model",
                    runtime=runtime,
                    model_fit_time=model_fit_time,
                    _prep_pipe=self.prep_pipe,
                    log_plots=self.log_plots_param,
                    tune_cv_results=cv_results,
                    display=display,
                )
            except:
                self.logger.error(
                    f"_mlflow_log_model() for {best_model} raised an exception:"
                )
                self.logger.error(traceback.format_exc())

        model_results = color_df(model_results, "yellow", ["Mean"], axis=1)
        model_results = model_results.set_precision(round)
        display.display(model_results, clear=True)

        self.logger.info(f"master_model_container: {len(self.master_model_container)}")
        self.logger.info(f"display_container: {len(self.display_container)}")

        self.logger.info(str(best_model))
        self.logger.info(
            "tune_model() succesfully completed......................................"
        )

        gc.collect()
        if return_tuner:
            return (best_model, model_grid)
        return best_model

    def ensemble_model(
        self,
        estimator,
        method: str = "Bagging",
        fold: Optional[Union[int, Any]] = None,
        n_estimators: int = 10,
        round: int = 4,
        choose_better: bool = False,
        optimize: str = "R2",
        fit_kwargs: Optional[dict] = None,
        verbose: bool = True,
    ) -> Any:

        """
            This function ensembles a given estimator. The output of this function is
            a score grid with CV scores by fold. Metrics evaluated during CV can be
            accessed using the ``get_metrics`` function. Custom metrics can be added
            or removed using ``add_metric`` and ``remove_metric`` function.


            Example
            --------
            >>> from pycaret.datasets import get_data
            >>> boston = get_data('boston')
            >>> from pycaret.regression import *
            >>> exp_name = setup(data = boston,  target = 'medv')
            >>> dt = create_model('dt')
            >>> bagged_dt = ensemble_model(dt, method = 'Bagging')


        estimator: scikit-learn compatible object
                Trained model object


            method: str, default = 'Bagging'
                Method for ensembling base estimator. It can be 'Bagging' or 'Boosting'.


            fold: int or scikit-learn compatible CV generator, default = None
                Controls cross-validation. If None, the CV generator in the ``fold_strategy``
                parameter of the ``setup`` function is used. When an integer is passed,
                it is interpreted as the 'n_splits' parameter of the CV generator in the
                ``setup`` function.


            n_estimators: int, default = 10
                The number of base estimators in the ensemble. In case of perfect fit, the
                learning procedure is stopped early.


            round: int, default = 4
                Number of decimal places the metrics in the score grid will be rounded to.


            choose_better: bool, default = False
                When set to True, the returned object is always better performing. The
                metric used for comparison is defined by the ``optimize`` parameter.


            optimize: str, default = 'R2'
                Metric to compare for model selection when ``choose_better`` is True.


            fit_kwargs: dict, default = {} (empty dict)
                Dictionary of arguments passed to the fit method of the model.


            verbose: bool, default = True
                Score grid is not printed when verbose is set to False.


            Returns:
                Trained Model

        """

        return super().ensemble_model(
            estimator=estimator,
            method=method,
            fold=fold,
            n_estimators=n_estimators,
            round=round,
            choose_better=choose_better,
            optimize=optimize,
            fit_kwargs=fit_kwargs,
            verbose=verbose,
        )

    def blend_models(
        self,
        estimator_list: list,
        method: str = "mean",
        fold: Optional[Union[int, Any]] = None,
        round: int = 4,
        choose_better: bool = False,
        optimize: str = "SMAPE",
        weights: Optional[List[float]] = None,
        fit_kwargs: Optional[dict] = None,
        verbose: bool = True,
    ):

        """
        This function trains a EnsembleForecaster for select models passed in the
        ``estimator_list`` param. The output of this function is a score grid with
        CV scores by fold. Metrics evaluated during CV can be accessed using the
        ``get_metrics`` function. Custom metrics can be added or removed using
        ``add_metric`` and ``remove_metric`` function.


        Example
        --------
        >>> from pycaret.datasets import get_data
        >>> from pycaret.internal.pycaret_experiment import TimeSeriesExperiment
        >>> import numpy as np
        >>> airline_data = get_data('airline', verbose=False)
        >>> fh = np.arange(1,13)
        >>> fold = 3
        >>> exp = TimeSeriesExperiment()
        >>> exp.setup(data=y, fh=fh, fold=fold)
        >>> arima_model = exp.create_model("arima")
        >>> naive_model = exp.create_model("naive")
        >>> ts_blender = exp.blend_models([arima_model, naive_model], optimize='MAPE_ts')


        estimator_list: list of scikit-learn compatible objects
            List of trained model objects


        method: str, default = 'mean'
            Method to average the individual predictions to form a final prediction.
            Available Methods:

            * 'mean' - Mean of individual predictions
            * 'median' - Median of individual predictions
            * 'voting' - Vote individual predictions based on the provided weights.


        fold: int or scikit-learn compatible CV generator, default = None
            Controls cross-validation. If None, the CV generator in the ``fold_strategy``
            parameter of the ``setup`` function is used. When an integer is passed,
            it is interpreted as the 'n_splits' parameter of the CV generator in the
            ``setup`` function.


        round: int, default = 4
            Number of decimal places the metrics in the score grid will be rounded to.


        choose_better: bool, default = False
            When set to True, the returned object is always better performing. The
            metric used for comparison is defined by the ``optimize`` parameter.


        optimize: str, default = 'MAPE_ts'
            Metric to compare for model selection when ``choose_better`` is True.


        weights: list, default = None
            Sequence of weights (float or int) to weight the occurrences of predicted class
            labels (hard voting) or class probabilities before averaging (soft voting). Uses
            uniform weights when None.


        fit_kwargs: dict, default = {} (empty dict)
            Dictionary of arguments passed to the fit method of the model.


        verbose: bool, default = True
            Score grid is not printed when verbose is set to False.


        Returns:
            Trained Model


        """

        return super().blend_models(
            estimator_list=estimator_list,
            fold=fold,
            round=round,
            choose_better=choose_better,
            optimize=optimize,
            method=method,
            weights=weights,
            fit_kwargs=fit_kwargs,
            verbose=verbose,
        )

    def stack_models(
        self,
        estimator_list: list,
        meta_model=None,
        fold: Optional[Union[int, Any]] = None,
        round: int = 4,
        restack: bool = False,
        choose_better: bool = False,
        optimize: str = "R2",
        fit_kwargs: Optional[dict] = None,
        verbose: bool = True,
    ):

        """
        This function trains a meta model over select estimators passed in
        the ``estimator_list`` parameter. The output of this function is a
        score grid with CV scores by fold. Metrics evaluated during CV can
        be accessed using the ``get_metrics`` function. Custom metrics
        can be added or removed using ``add_metric`` and ``remove_metric``
        function.


        Example
        --------
        >>> from pycaret.datasets import get_data
        >>> boston = get_data('boston')
        >>> from pycaret.regression import *
        >>> exp_name = setup(data = boston,  target = 'medv')
        >>> top3 = compare_models(n_select = 3)
        >>> stacker = stack_models(top3)


        estimator_list: list of scikit-learn compatible objects
            List of trained model objects


        meta_model: scikit-learn compatible object, default = None
            When None, Linear Regression is trained as a meta model.


        fold: int or scikit-learn compatible CV generator, default = None
            Controls cross-validation. If None, the CV generator in the ``fold_strategy``
            parameter of the ``setup`` function is used. When an integer is passed,
            it is interpreted as the 'n_splits' parameter of the CV generator in the
            ``setup`` function.


        round: int, default = 4
            Number of decimal places the metrics in the score grid will be rounded to.


        restack: bool, default = False
            When set to False, only the predictions of estimators will be used as
            training data for the ``meta_model``.


        choose_better: bool, default = False
            When set to True, the returned object is always better performing. The
            metric used for comparison is defined by the ``optimize`` parameter.


        optimize: str, default = 'R2'
            Metric to compare for model selection when ``choose_better`` is True.


        fit_kwargs: dict, default = {} (empty dict)
            Dictionary of arguments passed to the fit method of the model.


        verbose: bool, default = True
            Score grid is not printed when verbose is set to False.


        Returns:
            Trained Model

        """

        return super().stack_models(
            estimator_list=estimator_list,
            meta_model=meta_model,
            fold=fold,
            round=round,
            method="auto",
            restack=restack,
            choose_better=choose_better,
            optimize=optimize,
            fit_kwargs=fit_kwargs,
            verbose=verbose,
        )

    def plot_model(
        self,
        estimator: Optional[Any] = None,
        plot: Optional[str] = None,
        return_data: bool = False,
        display_format: Optional[str] = None,
        system: bool = True,
    ) -> str:

        """
        This function analyzes the performance of a trained model on holdout set.
        It may require re-training the model in certain cases.


        Example
        --------
        >>> from pycaret.datasets import get_data
        >>> boston = get_data('boston')
        >>> from pycaret.regression import *
        >>> exp_name = setup(data = boston,  target = 'medv')
        >>> lr = create_model('lr')
        >>> plot_model(lr, plot = 'residual')


        estimator: scikit-learn compatible object
            Trained model object


        plot: str, default = 'residual'
            List of available plots (ID - Name):

            * 'residuals' - Residuals Plot
            * 'error' - Prediction Error Plot
            * 'cooks' - Cooks Distance Plot
            * 'rfe' - Recursive Feat. Selection
            * 'learning' - Learning Curve
            * 'vc' - Validation Curve
            * 'manifold' - Manifold Learning
            * 'feature' - Feature Importance
            * 'feature_all' - Feature Importance (All)
            * 'parameter' - Model Hyperparameter
            * 'tree' - Decision Tree


        scale: float, default = 1
            The resolution scale of the figure.


        save: bool, default = False
            When set to True, plot is saved in the current working directory.


        fold: int or scikit-learn compatible CV generator, default = None
            Controls cross-validation. If None, the CV generator in the ``fold_strategy``
            parameter of the ``setup`` function is used. When an integer is passed,
            it is interpreted as the 'n_splits' parameter of the CV generator in the
            ``setup`` function.


        fit_kwargs: dict, default = {} (empty dict)
            Dictionary of arguments passed to the fit method of the model.


        use_train_data: bool, default = False
            When set to true, train data will be used for plots, instead
            of test data.


        verbose: bool, default = True
            When set to False, progress bar is not displayed.


        display_format: str, default = None
            To display plots in Streamlit (https://www.streamlit.io/), set this to 'streamlit'.
            Currently, not all plots are supported.


        system: bool, default = True
            Must remain True all times. Only to be changed by internal functions.


        Returns:
            None

        """

        available_plots_common = ["ts", "train_test_split", "cv", "acf", "pacf"]
        available_plots_data = available_plots_common + ["diagnostics"]
        available_plots_model = available_plots_common + ["forecast", "residuals"]

        # Type checks
        if estimator is not None and isinstance(estimator, str):
            raise ValueError(
                "Estimator must be a trained object. "
                f"You have passed a string: '{estimator}'"
            )

        # Default plot when no model is specified is the time series plot
        # Default plot when model is specified is the forecast plot
        if plot is None and estimator is None:
            plot = "ts"
        elif plot is None and estimator is not None:
            plot = "forecast"

<<<<<<< HEAD
        data, train, test, predictions, cv, model_name = (
            None,
            None,
            None,
            None,
            None,
            None,
        )
=======
        data, train, test, predictions, cv, model_name = None, None, None, None, None, None
        prediction_interval_flag = False

>>>>>>> 8fcd0459

        if plot == "ts":
            data = self._get_y_data(split="all")
        elif plot == "train_test_split":
            train = self._get_y_data(split="train")
            test = self._get_y_data(split="test")
        elif plot == "cv":
            data = self._get_y_data(split="train")
            cv = self.get_fold_generator()
        elif estimator is None:
            if plot == "acf":
                data = self._get_y_data(split="all")
            elif plot == "pacf":
                data = self._get_y_data(split="all")
            elif plot == "diagnostics":
                data = self._get_y_data(split="all")
            else:
                plots_formatted_data = [f"'{plot}'" for plot in available_plots_data]
                raise ValueError(
                    f"Plot type '{plot}' is not supported when estimator is not provided. Available plots are: {', '.join(plots_formatted_data)}"
                )
        else:
            model_name = self._get_model_name(estimator)
            if plot == "forecast":
                data = self._get_y_data(split="all")

                def _check_estimator_has_intervals(estimator):
                    tags = estimator.get_tags()
                    if tags["capability:pred_int"]:
                        return True
                    else:
                        return False

                prediction_interval_flag = _check_estimator_has_intervals(estimator)

                predictions = estimator.predict()
            elif plot == "residuals" or plot == "acf" or plot == "pacf":
                raise NotImplementedError(
                    "Plotting on residuals have not been implemented yet."
                )
            else:
                plots_formatted_model = [f"'{plot}'" for plot in available_plots_model]
                raise ValueError(
                    f"Plot type '{plot}' is not supported when estimator is provided. Available plots are: {', '.join(plots_formatted_model)}"
                )

        plot_data = plot_(
            plot=plot,
            data=data,
            train=train,
            test=test,
            predictions=predictions,
            cv=cv,
            model_name=model_name,
            return_data=return_data,
            show=system,
            prediction_interval_flag = prediction_interval_flag
        )

        return plot_data

    def evaluate_model(
        self,
        estimator,
        fold: Optional[Union[int, Any]] = None,
        fit_kwargs: Optional[dict] = None,
        use_train_data: bool = False,
    ):

        """
        This function displays a user interface for analyzing performance of a trained
        model. It calls the ``plot_model`` function internally.

        Example
        --------
        >>> from pycaret.datasets import get_data
        >>> boston = get_data('boston')
        >>> from pycaret.regression import *
        >>> exp_name = setup(data = boston,  target = 'medv')
        >>> lr = create_model('lr')
        >>> evaluate_model(lr)


        estimator: scikit-learn compatible object
            Trained model object


        fold: int or scikit-learn compatible CV generator, default = None
            Controls cross-validation. If None, the CV generator in the ``fold_strategy``
            parameter of the ``setup`` function is used. When an integer is passed,
            it is interpreted as the 'n_splits' parameter of the CV generator in the
            ``setup`` function.


        fit_kwargs: dict, default = {} (empty dict)
            Dictionary of arguments passed to the fit method of the model.


        use_train_data: bool, default = False
            When set to true, train data will be used for plots, instead
            of test data.


        Returns:
            None


        Warnings
        --------
        -   This function only works in IPython enabled Notebook.

        """

        return super().evaluate_model(
            estimator=estimator,
            fold=fold,
            fit_kwargs=fit_kwargs,
            use_train_data=use_train_data,
        )

    def interpret_model(
        self,
        estimator,
        plot: str = "summary",
        feature: Optional[str] = None,
        observation: Optional[int] = None,
        use_train_data: bool = False,
        **kwargs,
    ):

        """
        This function analyzes the predictions generated from a trained model. Most plots
        in this function are implemented based on the SHAP (SHapley Additive exPlanations).
        For more info on this, please see https://shap.readthedocs.io/en/latest/


        Example
        --------
        >>> from pycaret.datasets import get_data
        >>> boston = get_data('boston')
        >>> from pycaret.regression import *
        >>> exp = setup(data = boston,  target = 'medv')
        >>> xgboost = create_model('xgboost')
        >>> interpret_model(xgboost)


        estimator: scikit-learn compatible object
            Trained model object


        plot: str, default = 'summary'
            List of available plots (ID - Name):
            * 'summary' - Summary Plot using SHAP
            * 'correlation' - Dependence Plot using SHAP
            * 'reason' - Force Plot using SHAP
            * 'pdp' - Partial Dependence Plot


        feature: str, default = None
            Feature to check correlation with. This parameter is only required when ``plot``
            type is 'correlation' or 'pdp'. When set to None, it uses the first column from
            the dataset.


        observation: int, default = None
            Observation index number in holdout set to explain. When ``plot`` is not
            'reason', this parameter is ignored.


        use_train_data: bool, default = False
            When set to true, train data will be used for plots, instead
            of test data.


        **kwargs:
            Additional keyword arguments to pass to the plot.


        Returns:
            None

        """

        return super().interpret_model(
            estimator=estimator,
            plot=plot,
            feature=feature,
            observation=observation,
            use_train_data=use_train_data,
            **kwargs,
        )

    def predict_model(
        self,
        estimator,
        # data: Optional[pd.DataFrame] = None,
        fh=None,
        return_pred_int=False,
        alpha=0.05,
        round: int = 4,
        verbose: bool = True,
    ) -> pd.DataFrame:

        """
        This function predicts ``Label`` using a trained model. When ``data`` is
        None, it predicts label on the holdout set.


        Example
        -------
        >>> from pycaret.datasets import get_data
        >>> boston = get_data('boston')
        >>> from pycaret.regression import *
        >>> exp_name = setup(data = boston,  target = 'medv')
        >>> lr = create_model('lr')
        >>> pred_holdout = predict_model(lr)
        >>> pred_unseen = predict_model(lr, data = unseen_dataframe)


        estimator: scikit-learn compatible object
            Trained model object


        data : pandas.DataFrame
            Shape (n_samples, n_features). All features used during training
            must be available in the unseen dataset.


        round: int, default = 4
            Number of decimal places to round predictions to.


        verbose: bool, default = True
            When set to False, holdout score grid is not printed.


        Returns:
            pandas.DataFrame


        Warnings
        --------
        - The behavior of the ``predict_model`` is changed in version 2.1 without backward
        compatibility. As such, the pipelines trained using the version (<= 2.0), may not
        work for inference with version >= 2.1. You can either retrain your models with a
        newer version or downgrade the version for inference.


        """

        # return super().predict_model(
        #     estimator=estimator,
        #     data=data,
        #     probability_threshold=None,
        #     encoded_labels=True,
        #     round=round,
        #     verbose=verbose,
        # )

        data = None  # TODO: Add back when we have support for multivariate TS

        X_test_ = self.X_test.copy()
        # Some predict methods in sktime expect None (not an empty dataframe as
        # returned by pycaret). Hence converting to None.
        if X_test_.shape[0] == 0 or X_test_.shape[1] == 0:
            X_test_ = None
        y_test_ = self.y_test.copy()

        if fh is None:
            fh = self.fh
        else:
            # Get the fh in the right format for sktime
            fh = self.check_fh(fh)

        display = None
        try:
            np.random.seed(self.seed)
            if not display:
                display = Display(verbose=verbose, html_param=self.html_param,)
        except:
            display = Display(verbose=False, html_param=False,)

        try:
            return_vals = estimator.predict(
                X=data, fh=fh, return_pred_int=return_pred_int, alpha=alpha
            )
        except NotImplementedError as error:
            self.logger.warning(error)
            self.logger.warning(
                "Most likely, prediction intervals has not been implemented for this "
                "algorithm. Predcition will be run with `return_pred_int` = False, and "
                "NaN values will be returned for the prediction intervals instead."
            )
            return_vals = estimator.predict(
                X=data, fh=fh, return_pred_int=False, alpha=alpha
            )
        if isinstance(return_vals, tuple):
            # Prediction Interval is returned
            #   First Value is a series of predictions
            #   Second Value is a dataframe of lower and upper bounds
            # result = pd.DataFrame(return_vals[0], columns=["y_pred"])
            # result = result.join(return_vals[1])
            result = pd.concat(return_vals, axis=1)
            result.columns = ["y_pred", "lower", "upper"]
        else:
            # Prediction interval is not returned (not implemented)
            if return_pred_int:
                result = pd.DataFrame(return_vals, columns=["y_pred"])
                result["lower"] = np.nan
                result["upper"] = np.nan
            else:
                # Leave as series
                result = return_vals
                if result.name is None:
                    result.name = self.y.name

        # Converting to float since rounding does not support int
        result = result.astype(float).round(round)

        if isinstance(result.index, pd.DatetimeIndex):
            result.index = (
                result.index.to_period()
            )  # Prophet with return_pred_int = True returns datetime index.

        # This is not technically y_test_pred in all cases.
        # If the model has not been finalized, y_test_pred will match the indices from y_test
        # If the model has been finalized, y_test_pred will not match the indices from y_test
        # Also, the user can use a different fh length in predict in which case the length
        # of y_test_pred will not match y_test.
        y_test_pred = estimator.predict(
            X=X_test_, fh=fh, return_pred_int=False, alpha=alpha
        )
        if len(y_test_pred) != len(y_test_):
            msg = (
                "predict_model >> Forecast Horizon does not match the horizon length "
                "used during training. Metrics displayed will be using indices that match only"
            )
            # Need to print and log as well.
            print(msg)
            self.logger.warning(msg)
        # concatenates by index
        y_test_and_pred = pd.concat([y_test_pred, y_test_], axis=1)
        y_test_and_pred.dropna(inplace=True)  # Removes any indices that do not match
        y_test_pred_common = y_test_and_pred[y_test_and_pred.columns[0]]
        y_test_common = y_test_and_pred[y_test_and_pred.columns[1]]

        if len(y_test_and_pred) == 0:
            self.logger.warning(
                "predict_model >> No indices matched between test set and prediction. "
                "You are most likely calling predict_model after finalizing model. "
                "All metrics will be set to NaN"
            )
            metrics = self._calculate_metrics(y_test=[], pred=[], pred_prob=None)  # type: ignore
            metrics = {metric_name: np.nan for metric_name, _ in metrics.items()}
        else:
            metrics = self._calculate_metrics(y_test=y_test_common, pred=y_test_pred_common, pred_prob=None)  # type: ignore

        # Display Test Score
        # model name
        full_name = self._get_model_name(estimator)
        df_score = pd.DataFrame(metrics, index=[0])
        df_score.insert(0, "Model", full_name)
        df_score = df_score.round(round)
        display.display(df_score.style.set_precision(round), clear=False)

        # store predictions on hold-out in display_container
        if df_score is not None:
            self.display_container.append(df_score)

        gc.collect()

        return result

    def finalize_model(
        self, estimator, fit_kwargs: Optional[dict] = None, model_only: bool = True,
    ) -> Any:

        """
        This function trains a given estimator on the entire dataset including the
        holdout set.


        Example
        --------
        >>> from pycaret.datasets import get_data
        >>> data = get_data('airline')
        >>> from pycaret.time_series import *
        >>> exp_name = setup(data = data, fh = 12)
        >>> model = create_model('naive')
        >>> final_model = finalize_model(model)


        estimator: sktime compatible object
            Trained model object


        fit_kwargs: dict, default = {} (empty dict)
            Dictionary of arguments passed to the fit method of the model.


        model_only: bool, default = True
            When set to False, only model object is re-trained and all the
            transformations in Pipeline are ignored.


        Returns:
            Trained Model


        """

        return super().finalize_model(
            estimator=estimator, fit_kwargs=fit_kwargs, model_only=model_only,
        )

    def deploy_model(
        self, model, model_name: str, authentication: dict, platform: str = "aws",
    ):

        """
        This function deploys the transformation pipeline and trained model on cloud.


        Example
        -------
        >>> from pycaret.datasets import get_data
        >>> boston = get_data('boston')
        >>> from pycaret.regression import *
        >>> exp_name = setup(data = boston,  target = 'medv')
        >>> lr = create_model('lr')
        >>> # sets appropriate credentials for the platform as environment variables
        >>> import os
        >>> os.environ["AWS_ACCESS_KEY_ID"] = str("foo")
        >>> os.environ["AWS_SECRET_ACCESS_KEY"] = str("bar")
        >>> deploy_model(model = lr, model_name = 'lr-for-deployment', platform = 'aws', authentication = {'bucket' : 'S3-bucket-name'})


        Amazon Web Service (AWS) users:
            To deploy a model on AWS S3 ('aws'), the credentials have to be passed. The easiest way is to use environment
            variables in your local environment. Following information from the IAM portal of amazon console account
            are required:

            - AWS Access Key ID
            - AWS Secret Key Access

            More info: https://boto3.amazonaws.com/v1/documentation/api/latest/guide/credentials.html#environment-variables


        Google Cloud Platform (GCP) users:
            To deploy a model on Google Cloud Platform ('gcp'), project must be created
            using command line or GCP console. Once project is created, you must create
            a service account and download the service account key as a JSON file to set
            environment variables in your local environment.

            More info: https://cloud.google.com/docs/authentication/production


        Microsoft Azure (Azure) users:
            To deploy a model on Microsoft Azure ('azure'), environment variables for connection
            string must be set in your local environment. Go to settings of storage account on
            Azure portal to access the connection string required.

            - AZURE_STORAGE_CONNECTION_STRING (required as environment variable)

            More info: https://docs.microsoft.com/en-us/azure/storage/blobs/storage-quickstart-blobs-python?toc=%2Fpython%2Fazure%2FTOC.json


        model: scikit-learn compatible object
            Trained model object


        model_name: str
            Name of model.


        authentication: dict
            Dictionary of applicable authentication tokens.

            When platform = 'aws':
            {'bucket' : 'S3-bucket-name'}

            When platform = 'gcp':
            {'project': 'gcp-project-name', 'bucket' : 'gcp-bucket-name'}

            When platform = 'azure':
            {'container': 'azure-container-name'}


        platform: str, default = 'aws'
            Name of the platform. Currently supported platforms: 'aws', 'gcp' and 'azure'.


        Returns:
            None

        """

        return super().deploy_model(
            model=model,
            model_name=model_name,
            authentication=authentication,
            platform=platform,
        )

    def save_model(
        self, model, model_name: str, model_only: bool = True, verbose: bool = True
    ):

        """
        This function saves the transformation pipeline and trained model object
        into the current working directory as a pickle file for later use.

        Example
        -------
        >>> from pycaret.datasets import get_data
        >>> boston = get_data('boston')
        >>> from pycaret.regression import *
        >>> exp_name = setup(data = boston,  target = 'medv')
        >>> lr = create_model('lr')
        >>> save_model(lr, 'saved_lr_model')


        model: scikit-learn compatible object
            Trained model object


        model_name: str
            Name of the model.


        model_only: bool, default = True
            When set to True, only trained model object is saved instead of the
            entire pipeline.


        verbose: bool, default = True
            Success message is not printed when verbose is set to False.


        Returns:
            Tuple of the model object and the filename.

        """

        return super().save_model(
            model=model, model_name=model_name, model_only=model_only, verbose=verbose
        )

    def load_model(
        self,
        model_name,
        platform: Optional[str] = None,
        authentication: Optional[Dict[str, str]] = None,
        verbose: bool = True,
    ):

        """
        This function loads a previously saved pipeline.

        Example
        -------
        >>> from pycaret.regression import load_model
        >>> saved_lr = load_model('saved_lr_model')


        model_name: str
            Name of the model.


        platform: str, default = None
            Name of the cloud platform. Currently supported platforms:
            'aws', 'gcp' and 'azure'.


        authentication: dict, default = None
            dictionary of applicable authentication tokens.

            when platform = 'aws':
            {'bucket' : 'S3-bucket-name'}

            when platform = 'gcp':
            {'project': 'gcp-project-name', 'bucket' : 'gcp-bucket-name'}

            when platform = 'azure':
            {'container': 'azure-container-name'}


        verbose: bool, default = True
            Success message is not printed when verbose is set to False.


        Returns:
            Trained Model

        """

        return super().load_model(
            model_name=model_name,
            platform=platform,
            authentication=authentication,
            verbose=verbose,
        )

    def automl(
        self, optimize: str = "R2", use_holdout: bool = False, turbo: bool = True
    ) -> Any:

        """
        This function returns the best model out of all trained models in
        current session based on the ``optimize`` parameter. Metrics
        evaluated can be accessed using the ``get_metrics`` function.


        Example
        -------
        >>> from pycaret.datasets import get_data
        >>> boston = get_data('boston')
        >>> from pycaret.regression import *
        >>> exp_name = setup(data = boston,  target = 'medv')
        >>> top3 = compare_models(n_select = 3)
        >>> tuned_top3 = [tune_model(i) for i in top3]
        >>> blender = blend_models(tuned_top3)
        >>> stacker = stack_models(tuned_top3)
        >>> best_mae_model = automl(optimize = 'MAE')


        optimize: str, default = 'R2'
            Metric to use for model selection. It also accepts custom metrics
            added using the ``add_metric`` function.


        use_holdout: bool, default = False
            When set to True, metrics are evaluated on holdout set instead of CV.


        turbo: bool, default = True
            When set to True and use_holdout is False, only models created with default fold
            parameter will be considered. If set to False, models created with a non-default
            fold parameter will be scored again using default fold settings, so that they can be
            compared.


        Returns:
            Trained Model


        """

        return super().automl(optimize=optimize, use_holdout=use_holdout, turbo=turbo)

    def models(
        self,
        type: Optional[str] = None,
        internal: bool = False,
        raise_errors: bool = True,
    ) -> pd.DataFrame:

        """
        Returns table of models available in the model library.

        Example
        -------
        >>> from pycaret.datasets import get_data
        >>> boston = get_data('boston')
        >>> from pycaret.regression import *
        >>> exp_name = setup(data = boston,  target = 'medv')
        >>> all_models = models()


        type: str, default = None
            - baseline: filters and only return baseline models.
            - classical: filters and only return classical models.
            - linear : filters and only return linear models.
            - neighbors: filters and only return neighbors models.
            - tree : filters and only return tree based models.

        internal: bool, default = False
            When True, will return extra columns and rows used internally.


        raise_errors: bool, default = True
            When False, will suppress all exceptions, ignoring models
            that couldn't be created.


        Returns:
            pandas.DataFrame

        """
        self.logger.info(f"gpu_param set to {self.gpu_param}")

        model_types = list(TSModelTypes)

        if type:
            try:
                type = TSModelTypes(type)
            except ValueError:
                raise ValueError(
                    f"type parameter only accepts: {', '.join([x.value for x in TSModelTypes.__members__.values()])}."
                )

            model_types = [type]

        _, model_containers = self._get_models(raise_errors)

        model_containers = {
            k: v for k, v in model_containers.items() if v.model_type in model_types
        }

        rows = [
            v.get_dict(internal)
            for k, v in model_containers.items()
            if (internal or not v.is_special)
        ]

        df = pd.DataFrame(rows)
        df.set_index("ID", inplace=True, drop=True)

        return df

    def get_metrics(
        self,
        reset: bool = False,
        include_custom: bool = True,
        raise_errors: bool = True,
    ) -> pd.DataFrame:

        """
        Returns table of available metrics used for CV.


        Example
        -------
        >>> from pycaret.datasets import get_data
        >>> boston = get_data('boston')
        >>> from pycaret.regression import *
        >>> exp_name = setup(data = boston,  target = 'medv')
        >>> all_metrics = get_metrics()


        reset: bool, default = False
            When True, will reset all changes made using the ``add_metric``
            and ``remove_metric`` function.


        include_custom: bool, default = True
            Whether to include user added (custom) metrics or not.


        raise_errors: bool, default = True
            If False, will suppress all exceptions, ignoring models that
            couldn't be created.


        Returns:
            pandas.DataFrame

        """

        return super().get_metrics(
            reset=reset, include_custom=include_custom, raise_errors=raise_errors,
        )

    def add_metric(
        self,
        id: str,
        name: str,
        score_func: type,
        greater_is_better: bool = True,
        **kwargs,
    ) -> pd.Series:

        """
        Adds a custom metric to be used for CV.


        Example
        -------
        >>> from pycaret.datasets import get_data
        >>> boston = get_data('boston')
        >>> from pycaret.regression import *
        >>> exp_name = setup(data = boston,  target = 'medv')
        >>> from sklearn.metrics import explained_variance_score
        >>> add_metric('evs', 'EVS', explained_variance_score)


        id: str
            Unique id for the metric.


        name: str
            Display name of the metric.


        score_func: type
            Score function (or loss function) with signature ``score_func(y, y_pred, **kwargs)``.


        greater_is_better: bool, default = True
            Whether ``score_func`` is higher the better or not.


        **kwargs:
            Arguments to be passed to score function.


        Returns:
            pandas.Series

        """

        return super().add_metric(
            id=id,
            name=name,
            score_func=score_func,
            target="pred",
            greater_is_better=greater_is_better,
            **kwargs,
        )

    def remove_metric(self, name_or_id: str):

        """
        Removes a metric from CV.


        Example
        -------
        >>> from pycaret.datasets import get_data
        >>> boston = get_data('boston')
        >>> from pycaret.regression import *
        >>> exp_name = setup(data = boston,  target = 'mredv')
        >>> remove_metric('MAPE')


        name_or_id: str
            Display name or ID of the metric.


        Returns:
            None

        """
        return super().remove_metric(name_or_id=name_or_id)

    def get_logs(
        self, experiment_name: Optional[str] = None, save: bool = False
    ) -> pd.DataFrame:

        """
        Returns a table of experiment logs. Only works when ``log_experiment``
        is True when initializing the ``setup`` function.


        Example
        -------
        >>> from pycaret.datasets import get_data
        >>> boston = get_data('boston')
        >>> from pycaret.regression import *
        >>> exp_name = setup(data = boston,  target = 'medv', log_experiment = True)
        >>> best = compare_models()
        >>> exp_logs = get_logs()


        experiment_name: str, default = None
            When None current active run is used.


        save: bool, default = False
            When set to True, csv file is saved in current working directory.


        Returns:
            pandas.DataFrame

        """

        return super().get_logs(experiment_name=experiment_name, save=save)

    def get_fold_generator(
        self,
        fold: Optional[Union[int, Any]] = None,
        fold_strategy: Optional[str] = None,
    ) -> Union[ExpandingWindowSplitter, SlidingWindowSplitter]:
        """Returns the cv object based on number of folds and fold_strategy

        Parameters
        ----------
        fold : Optional[Union[int, Any]]
            The number of folds (int), by default None which returns the fold generator
            (cv object) defined during setup. Could also be a sktime cross-validation object.
            If it is a sktime cross-validation object, it is simply returned back
        fold_strategy : Optional[str], optional
            The fold strategy - 'expanding' or 'sliding', by default None which
            takes the strategy set during `setup`

        Returns
        -------
        Union[ExpandingWindowSplitter, SlidingWindowSplitter]
            The cross-validation object

        Raises
        ------
        ValueError
            If not enough data points to support the number of folds requested
        """
        # cross validation setup starts here
        if fold is None:
            # Get cv object defined during setup
            if self.fold_generator is None:
                raise ValueError(
                    "Trying to retrieve Fold Generator but this has not been defined yet."
                )
            fold_generator = self.fold_generator
        elif not isinstance(fold, int):
            return fold  # assumes fold is an sktime compatible cross-validation object
        else:
            # Get new cv object based on the fold parameter
            y_size = len(self.y_train)
            window_length = len(self.fh)
            step_length = len(self.fh)
            initial_window = y_size - (fold * window_length)

            if initial_window < 1:
                raise ValueError(
                    "Not Enough Data Points, set a lower number of folds or fh"
                )

            # If None, get the strategy defined in the setup (e.g. `expanding`, 'sliding`, etc.)
            if fold_strategy is None:
                fold_strategy = self.fold_strategy

            if fold_strategy == "expanding" or fold_strategy == "rolling":
                fold_generator = ExpandingWindowSplitter(
                    initial_window=initial_window,
                    step_length=step_length,
                    # window_length=window_length,
                    fh=self.fh,
                    start_with_window=True,
                )

            if fold_strategy == "sliding":
                fold_generator = SlidingWindowSplitter(
                    # initial_window=initial_window,
                    step_length=step_length,
                    window_length=initial_window,
                    fh=self.fh,
                    start_with_window=True,
                )
        return fold_generator

    def check_stats(
        self,
        estimator: Optional[Any] = None,
        test: str = "all",
        alpha: float = 0.05,
        split: str = "all",
    ) -> pd.DataFrame:
        if estimator is None:
            data = self._get_y_data(split=split)
            results = test_(data=data, test=test, alpha=alpha)
        else:
            raise NotImplementedError(
                "Tests on estimators have not been implemented yet."
            )
        return results

    def _get_y_data(self, split="all"):
        if split == "all":
            data = self.y
        elif split == "train":
            data = self.y_train
        elif split == "test":
            data = self.y_test
        else:
            raise ValueError(f"split value: '{split}' is not supported.")
        return data
<|MERGE_RESOLUTION|>--- conflicted
+++ resolved
@@ -2459,7 +2459,6 @@
         elif plot is None and estimator is not None:
             plot = "forecast"
 
-<<<<<<< HEAD
         data, train, test, predictions, cv, model_name = (
             None,
             None,
@@ -2468,11 +2467,6 @@
             None,
             None,
         )
-=======
-        data, train, test, predictions, cv, model_name = None, None, None, None, None, None
-        prediction_interval_flag = False
-
->>>>>>> 8fcd0459
 
         if plot == "ts":
             data = self._get_y_data(split="all")
@@ -2529,7 +2523,7 @@
             model_name=model_name,
             return_data=return_data,
             show=system,
-            prediction_interval_flag = prediction_interval_flag
+            prediction_interval_flag=prediction_interval_flag,
         )
 
         return plot_data
