--- conflicted
+++ resolved
@@ -1078,14 +1078,11 @@
                 exogenous_present=self.exogenous_present,
             )
 
-<<<<<<< HEAD
             #### Limit variables
             self._limitation(limit_target=self.limit_target,
                              limit_exogenous=self.limit_exogenous,
                              exogenous_present=self.exogenous_present)
 
-            #### Transformations (preferably based on residual analysis) ----
-=======
             # Feature Engineering ----
             self._feature_engineering(
                 fe_exogenous=self.fe_exogenous,
@@ -1093,7 +1090,6 @@
             )
 
             # Transformations (preferably based on residual analysis) ----
->>>>>>> 2661780c
             self._transformation(
                 transform_target=self.transform_target,
                 transform_exogenous=self.transform_exogenous,
