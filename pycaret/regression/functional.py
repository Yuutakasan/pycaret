--- conflicted
+++ resolved
@@ -1,23 +1,16 @@
 import logging
-import warnings
-from typing import Any, Dict, List, Optional, Union
-
 import numpy as np
 import pandas as pd
 from joblib.memory import Memory
 
-from pycaret.internal.utils import check_if_global_is_not_none
-
 # from pycaret.parallel import ParallelBackend # Unused
 from pycaret.loggers.base_logger import BaseLogger
+
 from pycaret.regression import RegressionExperiment
-<<<<<<< HEAD
-=======
 from pycaret.internal.utils import DATAFRAME_LIKE, check_if_global_is_not_none
 
 from typing import List, Any, Union, Optional, Dict
 import warnings
->>>>>>> eeb55dc1
 
 warnings.filterwarnings("ignore")
 
