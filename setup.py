# Copyright (C) 2019-2020 Moez Ali <moez.ali@queensu.ca>
# License: MIT, moez.ali@queensu.ca

from setuptools import find_packages, setup


def readme():
    with open("README.md", encoding="utf8") as f:
        README = f.read()
    return README


with open("requirements.txt") as f:
    required = f.read().splitlines()

with open("requirements-optional.txt") as f:
    required_optional = f.read()

with open("requirements-test.txt") as f:
    required_test = f.read().splitlines()


extras_require = {
    "analysis": required_optional.split("\n\n")[0].splitlines(),
    "models": required_optional.split("\n\n")[1].splitlines(),
    "tuners": required_optional.split("\n\n")[2].splitlines(),
    "mlops": required_optional.split("\n\n")[3].splitlines(),
    "nlp": required_optional.split("\n\n")[4].splitlines(),
<<<<<<< HEAD
    "parallel": required_optional.split("\n\n")[4].splitlines(),
=======
>>>>>>> e5b64be1
}

extras_require["full"] = (
    extras_require["analysis"]
    + extras_require["models"]
    + extras_require["tuners"]
    + extras_require["mlops"]
<<<<<<< HEAD
    + extras_require["parallel"]
=======
>>>>>>> e5b64be1
)

setup(
    name="pycaret",
    version="3.0.0.rc1",
    description="PyCaret - An open source, low-code machine learning library in Python.",
    long_description=readme(),
    long_description_content_type="text/markdown",
    url="https://github.com/pycaret/pycaret",
    author="Moez Ali",
    author_email="moez.ali@queensu.ca",
    license="MIT",
    classifiers=[
        "License :: OSI Approved :: MIT License",
        "Programming Language :: Python :: 3.7",
        "Programming Language :: Python :: 3.8",
        "Programming Language :: Python :: 3.9",
        "Topic :: Scientific/Engineering :: Artificial Intelligence",
        "License :: OSI Approved :: MIT License",
        "Operating System :: OS Independent",
    ],
    packages=find_packages(include=["pycaret*"]),
    include_package_data=True,
    install_requires=required,
    extras_require=extras_require,
    tests_require=required_test,
    python_requires=">=3.7",
)<|MERGE_RESOLUTION|>--- conflicted
+++ resolved
@@ -26,10 +26,7 @@
     "tuners": required_optional.split("\n\n")[2].splitlines(),
     "mlops": required_optional.split("\n\n")[3].splitlines(),
     "nlp": required_optional.split("\n\n")[4].splitlines(),
-<<<<<<< HEAD
     "parallel": required_optional.split("\n\n")[4].splitlines(),
-=======
->>>>>>> e5b64be1
 }
 
 extras_require["full"] = (
@@ -37,10 +34,7 @@
     + extras_require["models"]
     + extras_require["tuners"]
     + extras_require["mlops"]
-<<<<<<< HEAD
     + extras_require["parallel"]
-=======
->>>>>>> e5b64be1
 )
 
 setup(
